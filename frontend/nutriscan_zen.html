<!DOCTYPE html>
<html lang="en">
<head>
    <meta charset="UTF-8">
    <meta name="viewport" content="width=device-width, initial-scale=1.0">
    <title>BalanceBot - Your Nutrition Partner</title>
    <style>
        @import url('https://fonts.googleapis.com/css2?family=Poppins:wght@300;400;500;600;700&family=Playfair+Display:wght@600;700&display=swap');

        * {
            margin: 0;
            padding: 0;
            box-sizing: border-box;
        }

        :root {
            --primary-green: #2d6a4f;
            --light-green: #52b788;
            --soft-green: #95d5b2;
            --mint: #d8f3dc;
            --cream: #f8fdf8;
            --white: #ffffff;
            --dark-text: #1b4332;
            --medium-text: #40916c;
            --light-text: #74c69d;
            --shadow: rgba(45, 106, 79, 0.1);
            --shadow-hover: rgba(45, 106, 79, 0.2);
        }

        body {
            font-family: 'Poppins', sans-serif;
            background: var(--cream);
            color: var(--dark-text);
            line-height: 1.6;
            padding-top: 90px; /* NEW: Prevents nav overlap */
        }

        /* Navigation */
        .nav-bar {
            background: var(--white);
            padding: 20px 40px;
            box-shadow: 0 2px 10px var(--shadow);
            position: fixed;
            top: 0;
            width: 100%;
            z-index: 1000;
        }

        .nav-content {
            max-width: 1400px;
            margin: 0 auto;
            display: flex;
            justify-content: space-between;
            align-items: center;
        }

        .logo {
            font-family: 'Playfair Display', serif;
            font-size: 1.8rem;
            font-weight: 700;
            color: var(--primary-green);
            display: flex;
            align-items: center;
            gap: 10px;
        }

        .btn {
            padding: 12px 30px;
            background: var(--white);
            border: 2px solid var(--primary-green);
            color: var(--primary-green);
            font-family: 'Poppins', sans-serif;
            font-size: 14px;
            font-weight: 500;
            cursor: pointer;
            border-radius: 25px;
            transition: all 0.3s ease;
            text-transform: uppercase;
            letter-spacing: 0.5px;
        }

        .btn:hover {
            background: var(--primary-green);
            color: var(--white);
            transform: translateY(-2px);
            box-shadow: 0 4px 12px var(--shadow-hover);
        }

        .btn.primary {
            background: var(--primary-green);
            color: var(--white);
        }

        .btn.primary:hover {
            background: var(--light-green);
            border-color: var(--light-green);
        }

        .btn:disabled {
            opacity: 0.5;
            cursor: not-allowed;
            transform: none;
        }

        /* Modal */
        .modal {
            display: none;
            position: fixed;
            top: 0;
            left: 0;
            width: 100%;
            height: 100%;
            background: rgba(27, 67, 50, 0.5);
            backdrop-filter: blur(5px);
            z-index: 2000;
            align-items: center;
            justify-content: center;
        }

        .modal.show {
            display: flex;
        }

        .modal-content {
            width: 90%;
            max-width: 500px;
            background: var(--white);
            padding: 50px;
            border-radius: 20px;
            box-shadow: 0 10px 40px var(--shadow-hover);
            position: relative;
            animation: modal-in 0.3s ease;
        }

        @keyframes modal-in {
            from { opacity: 0; transform: translateY(20px); }
            to { opacity: 1; transform: translateY(0); }
        }

        .modal-title {
            font-family: 'Playfair Display', serif;
            font-size: 2rem;
            text-align: center;
            color: var(--primary-green);
            margin-bottom: 30px;
        }

        .close-modal {
            position: absolute;
            top: 20px;
            right: 20px;
            background: none;
            border: none;
            font-size: 28px;
            color: var(--medium-text);
            cursor: pointer;
            transition: all 0.3s;
        }

        .close-modal:hover {
            color: var(--primary-green);
            transform: rotate(90deg);
        }

        .form-group {
            margin-bottom: 25px;
        }

        .form-label {
            display: block;
            margin-bottom: 8px;
            color: var(--primary-green);
            font-weight: 500;
            font-size: 14px;
        }

        .form-input, .form-select {
            width: 100%;
            padding: 15px;
            border: 2px solid var(--mint);
            border-radius: 12px;
            font-size: 16px;
            font-family: 'Poppins', sans-serif;
            transition: all 0.3s;
            background: var(--white);
            color: var(--dark-text);
        }

        .form-input:focus, .form-select:focus {
            outline: none;
            border-color: var(--primary-green);
            box-shadow: 0 0 0 3px rgba(45, 106, 79, 0.1);
        }

        .message {
            padding: 15px;
            margin-bottom: 20px;
            border-radius: 12px;
            display: none;
            text-align: center;
            font-size: 14px;
        }

        .message.show {
            display: block;
        }

        .message.error {
            background: #fee;
            border: 1px solid #fcc;
            color: #c33;
        }

        .message.success {
            background: var(--mint);
            border: 1px solid var(--soft-green);
            color: var(--primary-green);
        }

        /* Welcome Screen */
        .welcome-screen {
            min-height: 100vh;
            display: flex;
            align-items: center;
            justify-content: center;
            padding: 120px 40px 40px;
            background: linear-gradient(135deg, var(--cream) 0%, var(--mint) 100%);
        }

        .hero-content {
            text-align: center;
            max-width: 1000px;
        }

        .hero-title {
            font-family: 'Playfair Display', serif;
            font-size: 4rem;
            font-weight: 700;
            margin-bottom: 20px;
            color: var(--primary-green);
        }

        .hero-subtitle {
            font-size: 1.3rem;
            color: var(--medium-text);
            margin-bottom: 50px;
            font-weight: 300;
        }

        .features {
            display: grid;
            grid-template-columns: repeat(3, 1fr);
            gap: 30px;
            margin-top: 80px;
        }

        .feature-card {
            background: var(--white);
            padding: 40px;
            border-radius: 20px;
            box-shadow: 0 4px 20px var(--shadow);
            transition: all 0.3s ease;
        }

        .feature-card:hover {
            transform: translateY(-10px);
            box-shadow: 0 8px 30px var(--shadow-hover);
        }

        .feature-icon {
            font-size: 3rem;
            margin-bottom: 20px;
        }

        .feature-card h3 {
            color: var(--primary-green);
            margin-bottom: 10px;
            font-size: 1.3rem;
        }

        /* Profile Setup */
        .profile-setup {
            display: none;
            min-height: 100vh;
            padding: 120px 40px 40px;
            align-items: center;
            justify-content: center;
            background: var(--cream);
        }

        .profile-setup.show {
            display: flex;
        }

        .profile-container {
            max-width: 700px;
            width: 100%;
        }

        .progress-tracker {
            display: flex;
            justify-content: center;
            gap: 15px;
            margin-bottom: 40px;
        }

        .progress-dot {
            width: 60px;
            height: 6px;
            background: var(--mint);
            border-radius: 3px;
            transition: all 0.3s;
        }

        .progress-dot.active {
            background: var(--primary-green);
        }

        .question-card {
            display: none;
            background: var(--white);
            padding: 60px 40px;
            border-radius: 20px;
            box-shadow: 0 10px 40px var(--shadow);
        }

        .question-card.active {
            display: block;
            animation: slide-in 0.5s ease;
        }

        @keyframes slide-in {
            from { opacity: 0; transform: translateY(20px); }
            to { opacity: 1; transform: translateY(0); }
        }

        .question-title {
            font-family: 'Playfair Display', serif;
            font-size: 2rem;
            text-align: center;
            color: var(--primary-green);
            margin-bottom: 30px;
        }

        .button-grid {
            display: grid;
            gap: 15px;
        }

        /* Dashboard */
        .dashboard {
            display: none;
            min-height: 100vh;
            padding-top: 100px;
            background: var(--cream);
        }

        .dashboard.show {
            display: block;
        }

        .user-banner {
            display: none;
            gap: 15px;
            align-items: center;
        }

        .user-banner.show {
            display: flex;
        }

        .user-info-section {
            display: flex;
            align-items: center;
            gap: 12px;
        }

        .user-info-section.clickable {
            cursor: pointer;
            padding: 8px 12px;
            margin: -8px -12px;
            border-radius: 12px;
            transition: background-color 0.2s ease;
        }

        .user-info-section.clickable:hover {
            background-color: var(--mint);
        }

        .user-info-section.clickable:active {
            background-color: var(--soft-green);
        }

        .user-avatar {
            width: 40px;
            height: 40px;
            background: linear-gradient(135deg, var(--primary-green), var(--light-green));
            border-radius: 50%;
            display: flex;
            align-items: center;
            justify-content: center;
            color: var(--white);
            font-weight: 600;
            font-size: 1rem;
            flex-shrink: 0;
        }

        .user-details {
            flex: 1;
            min-width: 0;
        }

        .user-details h3 {
            color: var(--primary-green);
            font-size: 0.95rem;
            white-space: nowrap;
            overflow: hidden;
            text-overflow: ellipsis;
            line-height: 1.2;
        }

        .user-goal {
            color: var(--medium-text);
            font-size: 0.75rem;
            margin-top: 2px;
            white-space: nowrap;
            overflow: hidden;
            text-overflow: ellipsis;
        }

        .user-banner-buttons {
            display: flex;
            gap: 10px;
            flex-shrink: 0;
        }

        .user-banner-buttons .btn {
            padding: 8px 18px;
            font-size: 13px;
        }

        .dashboard-content {
            max-width: 1400px;
            margin: 0 auto;
            padding: 0 30px 30px;
            display: grid;
            grid-template-columns: 1fr 380px;
            gap: 30px;
            align-items: stretch
        }

        .scanner-section {
            background: var(--white);
            padding: 50px;
            border-radius: 20px;
            box-shadow: 0 4px 20px var(--shadow);
        }

        .section-title {
            font-family: 'Playfair Display', serif;
            font-size: 2rem;
            color: var(--primary-green);
            margin-bottom: 10px;
            text-align: center;
        }

        .section-subtitle {
            text-align: center;
            color: var(--medium-text);
            margin-bottom: 20px;
        }

        .scan-area {
            width: 100%;
            max-width: 500px;
            margin: 30px auto;
            padding: 50px;
            border: 3px dashed var(--soft-green);
            border-radius: 15px;
            background: var(--mint);
            cursor: pointer;
            transition: all 0.3s;
            text-align: center;
        }

        .scan-area:hover {
            border-color: var(--primary-green);
            background: var(--soft-green);
            transform: scale(1.02);
        }

        .results-panel {
            background: var(--white);
            border: 2px solid var(--mint);
            padding: 30px;
            border-radius: 20px;
            display: none;
            margin-top: 30px;
        }

        .results-panel.show {
            display: block;
            animation: slide-in 0.5s ease;
        }

        .product-name {
            font-family: 'Playfair Display', serif;
            font-size: 1.8rem;
            color: var(--primary-green);
            margin-bottom: 10px;
        }

        .nutrition-grid {
            display: grid;
            grid-template-columns: repeat(3, 1fr);
            gap: 15px;
            margin: 25px 0;
        }

        .stat-box {
            background: var(--mint);
            padding: 20px;
            border-radius: 12px;
            text-align: center;
            transition: all 0.3s;
        }

        .stat-box:hover {
            background: var(--soft-green);
            transform: translateY(-5px);
            box-shadow: 0 4px 15px var(--shadow);
        }

        .stat-value {
            font-size: 1.8rem;
            font-weight: 600;
            color: var(--primary-green);
            display: block;
        }

        .stat-label {
            font-size: 0.85rem;
            color: var(--medium-text);
            margin-top: 5px;
            text-transform: uppercase;
            font-weight: 500;
        }

        .ai-analysis {
            background: linear-gradient(135deg, var(--mint), var(--soft-green));
            padding: 25px;
            border-radius: 12px;
            margin: 20px 0;
        }

        .analysis-title {
            font-family: 'Playfair Display', serif;
            color: var(--primary-green);
            font-size: 1.3rem;
            margin-bottom: 15px;
        }

        .score-display {
            display: inline-block;
            padding: 15px 40px;
            font-size: 2rem;
            font-weight: 700;
            background: var(--white);
            border: 3px solid var(--primary-green);
            border-radius: 50px;
            color: var(--primary-green);
            margin: 15px 0;
        }

        .loading {
            display: none;
            text-align: center;
            padding: 60px;
        }

        .loading.show {
            display: block;
        }

        .spinner {
            width: 50px;
            height: 50px;
            border: 4px solid var(--mint);
            border-top-color: var(--primary-green);
            border-radius: 50%;
            animation: spin 1s linear infinite;
            margin: 0 auto;
        }

        @keyframes spin {
            to { transform: rotate(360deg); }
        }

        .sidebar {
            background: var(--white);
            padding: 30px;
            border-radius: 20px;
            box-shadow: 0 4px 20px var(--shadow);
            height: fit-content;
        }

        .sidebar h3 {
            font-family: 'Playfair Display', serif;
            color: var(--primary-green);
            margin-bottom: 20px;
            font-size: 1.4rem;
        }

        .test-barcode {
            background: var(--mint);
            padding: 15px;
            margin: 12px 0;
            border-radius: 12px;
            border-left: 4px solid var(--primary-green);
            cursor: pointer;
            transition: all 0.3s;
        }

        .test-barcode:hover {
            background: var(--soft-green);
            transform: translateX(5px);
            box-shadow: 0 2px 10px var(--shadow);
        }

        .info-box {
            background: linear-gradient(135deg, var(--mint), var(--soft-green));
            padding: 20px;
            border-radius: 12px;
            margin-top: 30px;
        }

        /* Settings Page */
        .settings-page {
            display: none;
            min-height: 100vh;
            padding: 120px 40px 40px;
            background: var(--cream);
        }

        .settings-page.show {
            display: block;
        }

        .settings-container {
            max-width: 900px;
            margin: 0 auto;
        }

        .settings-card {
            background: var(--white);
            padding: 40px;
            border-radius: 20px;
            box-shadow: 0 4px 20px var(--shadow);
            margin-bottom: 30px;
        }

        .settings-card h2 {
            font-family: 'Playfair Display', serif;
            color: var(--primary-green);
            font-size: 1.8rem;
            margin-bottom: 25px;
        }

        .input-row {
            display: grid;
            grid-template-columns: 1fr 1fr;
            gap: 20px;
        }

        .hidden {
            display: none !important;
        }

        /* AI Chat Interface */
        .chat-container {
            display: flex;
            flex-direction: column;
            height: 80vh;
        }

        .chat-header {
            padding: 20px;
            background: linear-gradient(135deg, var(--primary-green), var(--light-green));
            color: var(--white);
            border-radius: 12px 12px 0 0;
            text-align: center;
        }

        .chat-header h3 {
            margin: 0;
            font-size: 1.2rem;
            font-weight: 600;
            color: #f8fdf8;
        }

        .chat-header p {
            margin: 5px 0 0 0;
            font-size: 0.85rem;
            opacity: 0.9;
        }

        .chat-messages {
            flex: 1;
            overflow-y: auto;
            padding: 20px;
            background: var(--cream);
            display: flex;
            flex-direction: column;
            gap: 15px;
        }

        .chat-messages::-webkit-scrollbar {
            width: 6px;
        }

        .chat-messages::-webkit-scrollbar-track {
            background: transparent;
        }

        .chat-messages::-webkit-scrollbar-thumb {
            background: var(--soft-green);
            border-radius: 3px;
        }

        .chat-message {
            display: flex;
            gap: 10px;
            animation: message-fade-in 0.3s ease;
        }

        @keyframes message-fade-in {
            from {
                opacity: 0;
                transform: translateY(10px);
            }
            to {
                opacity: 1;
                transform: translateY(0);
            }
        }

        .chat-message.user {
            flex-direction: row-reverse;
        }

        .chat-avatar {
            width: 36px;
            height: 36px;
            border-radius: 50%;
            display: flex;
            align-items: center;
            justify-content: center;
            font-size: 1.2rem;
            flex-shrink: 0;
        }

        .chat-message.ai .chat-avatar {
            background: linear-gradient(135deg, var(--primary-green), var(--light-green));
        }

        .chat-message.user .chat-avatar {
            background: linear-gradient(135deg, var(--soft-green), var(--mint));
        }

        .chat-bubble {
            max-width: 75%;
            padding: 12px 16px;
            border-radius: 16px;
            line-height: 1.5;
            font-size: 0.95rem;
        }

        .chat-message.ai .chat-bubble {
            background: var(--white);
            color: var(--dark-text);
            border-bottom-left-radius: 4px;
            box-shadow: 0 2px 8px var(--shadow);
        }

        .chat-message.user .chat-bubble {
            background: var(--primary-green);
            color: var(--white);
            border-bottom-right-radius: 4px;
        }

        .chat-input-area {
            padding: 15px;
            background: var(--white);
            border-radius: 0 0 12px 12px;
            border-top: 1px solid var(--mint);
        }

        .chat-input-wrapper {
            display: flex;
            gap: 10px;
            align-items: center;
        }

        .chat-input {
            flex: 1;
            padding: 12px 16px;
            border: 2px solid var(--mint);
            border-radius: 20px;
            font-family: 'Poppins', sans-serif;
            font-size: 0.95rem;
            outline: none;
            transition: all 0.3s;
        }

        .chat-input:focus {
            border-color: var(--primary-green);
            box-shadow: 0 0 0 3px rgba(45, 106, 79, 0.1);
        }

        .chat-send-btn {
            width: 44px;
            height: 44px;
            border-radius: 50%;
            background: var(--primary-green);
            color: var(--white);
            border: none;
            cursor: pointer;
            display: flex;
            align-items: center;
            justify-content: center;
            font-size: 1.2rem;
            transition: all 0.3s;
            flex-shrink: 0;
        }

        .chat-send-btn:hover {
            background: var(--light-green);
            transform: scale(1.05);
        }

        .chat-send-btn:disabled {
            background: var(--soft-green);
            cursor: not-allowed;
            transform: scale(1);
        }

        .typing-indicator {
            display: none;
            padding: 12px 16px;
            background: var(--white);
            border-radius: 16px;
            border-bottom-left-radius: 4px;
            box-shadow: 0 2px 8px var(--shadow);
            width: fit-content;
        }

        .typing-indicator.show {
            display: block;
        }

        .typing-dots {
            display: flex;
            gap: 4px;
        }

        .typing-dots span {
            width: 8px;
            height: 8px;
            border-radius: 50%;
            background: var(--medium-text);
            animation: typing 1.4s infinite;
        }

        .typing-dots span:nth-child(2) {
            animation-delay: 0.2s;
        }

        .typing-dots span:nth-child(3) {
            animation-delay: 0.4s;
        }

        @keyframes typing {
            0%, 60%, 100% {
                transform: translateY(0);
                opacity: 0.5;
            }
            30% {
                transform: translateY(-10px);
                opacity: 1;
            }
        }

        .chat-welcome {
            text-align: center;
            padding: 40px 20px;
            color: var(--medium-text);
        }

        .chat-welcome-icon {
            font-size: 3rem;
            margin-bottom: 15px;
        }

        .chat-welcome h4 {
            color: var(--primary-green);
            margin-bottom: 10px;
            font-size: 1.1rem;
        }

        .chat-welcome p {
            font-size: 0.9rem;
            line-height: 1.6;
        }

        .quick-actions {
            display: flex;
            flex-direction: column;
            gap: 8px;
            margin-top: 20px;
        }

        .quick-action-btn {
            padding: 10px 15px;
            background: var(--mint);
            border: 1px solid var(--soft-green);
            border-radius: 10px;
            color: var(--primary-green);
            font-size: 0.85rem;
            cursor: pointer;
            transition: all 0.3s;
            text-align: left;
        }

        .quick-action-btn:hover {
            background: var(--soft-green);
            transform: translateX(5px);
        }

        /* Checkbox styling */
        input[type="checkbox"] {
            width: 18px;
            height: 18px;
            cursor: pointer;
            accent-color: var(--primary-green);
        }

        .dietary-restriction-checkbox:checked + span {
            font-weight: 500;
            color: var(--primary-green);
        }

        @media (max-width: 968px) {
            body {
                padding-top: 140px; /* More padding for taller mobile nav */
            }

            .hero-title { font-size: 2.5rem; }
            .features { grid-template-columns: 1fr; }
            .dashboard-content { grid-template-columns: 1fr; }
            .nutrition-grid { grid-template-columns: repeat(2, 1fr); }
            .input-row { grid-template-columns: 1fr; }
            .chat-container { height: 500px; }
            .chat-bubble { max-width: 85%; }

            .nav-content {
                flex-direction: column;
                gap: 15px;
            }

            .user-details {
                display: none;
            }

            .user-banner-buttons .btn {
                padding: 6px 12px;
                font-size: 12px;
            }
        }
    </style>
</head>
<body>
    <!-- Navigation -->
    <nav class="nav-bar">
        <div class="nav-content">
            <div class="logo">
                <span>🌿</span>
                BalanceBot
            </div>
            <div id="navButtons">
                <button class="btn" onclick="showLogin()">Login</button>
                <button class="btn primary" onclick="showSignup()">Sign Up</button>
            </div>
            <!-- User banner in header (shown when logged in) -->
            <div class="user-banner" id="userBannerNav">
                <div class="user-info-section clickable" onclick="showSettings()">
                    <div class="user-avatar" id="userAvatar">U</div>
                    <div class="user-details">
                        <h3 id="userName">User</h3>
                        <div class="user-goal" id="userGoal">Loading...</div>
                    </div>
                </div>
                <div class="user-banner-buttons">
                    <button class="btn" onclick="logout()">Logout</button>
                </div>
            </div>
        </div>
    </nav>

    <!-- Welcome Screen -->
    <div class="welcome-screen" id="welcomeScreen">
        <div class="hero-content">
            <h1 class="hero-title">Your Nutrition Partner</h1>
            <p class="hero-subtitle">Make informed food choices with AI-powered insights</p>

            <div class="features">
                <div class="feature-card">
                    <div class="feature-icon">📷</div>
                    <h3>Smart Scanning</h3>
                    <p>Instantly identify products with photo uploads</p>
                </div>
                <div class="feature-card">
                    <div class="feature-icon">🧠</div>
                    <h3>AI Analysis</h3>
                    <p>Get personalized nutrition insights for your goals</p>
                </div>
                <div class="feature-card">
                    <div class="feature-icon">💚</div>
                    <h3>Holistic Health</h3>
                    <p>Track your wellness journey with expert guidance</p>
                </div>
            </div>

            <div style="margin-top: 60px;">
                <button class="btn primary" onclick="showSignup()" style="font-size: 16px; padding: 18px 50px;">
                    Get Started
                </button>
            </div>
        </div>
    </div>

    <!-- Login Modal -->
    <div class="modal" id="loginModal">
        <div class="modal-content">
            <button class="close-modal" onclick="closeModal()">&times;</button>
            <h2 class="modal-title">Welcome Back</h2>
            <p style="text-align: center; color: var(--medium-text); margin-bottom: 30px;">
                Sign in to continue your wellness journey
            </p>

            <div class="message" id="loginMessage"></div>

            <form onsubmit="handleLogin(event)">
                <div class="form-group">
                    <label class="form-label">Username</label>
                    <input type="text" class="form-input" id="loginUsername" required>
                </div>
                <div class="form-group">
                    <label class="form-label">Password</label>
                    <input type="password" class="form-input" id="loginPassword" required>
                </div>
                <button type="submit" class="btn primary" style="width: 100%; margin-top: 20px;">
                    Sign In
                </button>
            </form>

            <p style="text-align: center; margin-top: 30px; color: var(--medium-text);">
                New here? <a href="#" onclick="showSignup(); return false;" style="color: var(--primary-green); font-weight: 500;">Create Account</a>
            </p>
        </div>
    </div>

    <!-- Signup Modal -->
    <div class="modal" id="signupModal">
        <div class="modal-content">
            <button class="close-modal" onclick="closeModal()">&times;</button>
            <h2 class="modal-title">Join BalanceBot</h2>
            <p style="text-align: center; color: var(--medium-text); margin-bottom: 30px;">
                Start your personalized nutrition journey
            </p>

            <div class="message" id="signupMessage"></div>

            <form onsubmit="handleSignup(event)">
                <div class="form-group">
                    <label class="form-label">Username</label>
                    <input type="text" class="form-input" id="signupUsername" required>
                </div>
                <div class="form-group">
                    <label class="form-label">Email</label>
                    <input type="email" class="form-input" id="signupEmail" required>
                </div>
                <div class="form-group">
                    <label class="form-label">Password</label>
                    <input type="password" class="form-input" id="signupPassword" required>
                </div>
                <button type="submit" class="btn primary" style="width: 100%; margin-top: 20px;">
                    Create Account
                </button>
            </form>

            <p style="text-align: center; margin-top: 30px; color: var(--medium-text);">
                Have an account? <a href="#" onclick="showLogin(); return false;" style="color: var(--primary-green); font-weight: 500;">Login</a>
            </p>
        </div>
    </div>

    <!-- Profile Setup -->
    <div class="profile-setup" id="profileSetup">
        <div class="profile-container">
            <div class="progress-tracker">
                <div class="progress-dot active" id="prog1"></div>
                <div class="progress-dot" id="prog2"></div>
                <div class="progress-dot" id="prog3"></div>
                <div class="progress-dot" id="prog4"></div>
                <div class="progress-dot" id="prog5"></div>
            </div>

            <!-- Question 1 -->
            <div class="question-card active" id="q1">
                <h3 class="question-title">Your Physical Profile</h3>
                <p style="text-align: center; color: var(--medium-text); margin-bottom: 30px;">
                    Help us personalize your experience
                </p>
                <div class="input-row">
                    <div class="form-group">
                        <label class="form-label">Height (ft'in)</label>
                       <div class="form-group">
    <input
        type="text"
        class="form-input"
        id="profileHeight"
        placeholder="5'8"
        required
        pattern="^\d+'\d{1,2}$"
        title="Format: 5'8 (feet'apostrophe'inches)"
        oninput="this.setCustomValidity('')"
        oninvalid="this.setCustomValidity('Enter height as feet\'inches, like 5\'8')"
    >
</div>
                    </div>
                    <div class="form-group">
                        <label class="form-label">Weight (lbs)</label>
                        <input type="number" class="form-input" id="profileWeight" placeholder="150" min="66" max="660" step="1" required>
                    </div>
                </div>
                <div class="input-row" style="margin-top: 20px;">
                    <div class="form-group">
                        <label class="form-label">Gender</label>
                        <select class="form-select" id="profileGender" required>
                            <option value="">Select...</option>
                            <option value="male">Male</option>
                            <option value="female">Female</option>
                            <option value="other">Other</option>
                        </select>
                    </div>
                    <div class="form-group">
                        <label class="form-label">Age</label>
                        <select class="form-select" id="profileAge" required>
                            <option value="">Select...</option>
                            <option value="18-25">18-25</option>
                            <option value="26-35">26-35</option>
                            <option value="36-45">36-45</option>
                            <option value="46-55">46-55</option>
                            <option value="56-65">56-65</option>
                            <option value="65+">65+</option>
                        </select>
                    </div>
                </div>
                <button class="btn primary" onclick="nextQuestion(2)" style="width: 100%; margin-top: 20px;">
                    Continue
                </button>
            </div>

            <!-- Question 2 -->
            <div class="question-card" id="q2">
                <h3 class="question-title">Your Primary Goal</h3>
                <p style="text-align: center; color: var(--medium-text); margin-bottom: 30px;">
                    What would you like to achieve?
                </p>
                <div class="button-grid">
                    <button class="btn" onclick="setProfileData('goal', 'weight_loss'); nextQuestion(3)">
                        🎯 Weight Loss
                    </button>
                    <button class="btn" onclick="setProfileData('goal', 'muscle_gain'); nextQuestion(3)">
                        💪 Build Muscle
                    </button>
                    <button class="btn" onclick="setProfileData('goal', 'maintain'); nextQuestion(3)">
                        ⚖️ Maintain Weight
                    </button>
                    <button class="btn" onclick="setProfileData('goal', 'general_health'); nextQuestion(3)">
                        💚 General Health
                    </button>
                </div>
            </div>

            <!-- Question 3 -->
            <div class="question-card" id="q3">
                <h3 class="question-title">Activity Level</h3>
                <p style="text-align: center; color: var(--medium-text); margin-bottom: 30px;">
                    How active is your lifestyle?
                </p>
                <div class="button-grid">
                    <button class="btn" onclick="setProfileData('activity', 'sedentary'); nextQuestion(4)">
                        🪑 Sedentary<br><small style="opacity: 0.7;">Little exercise</small>
                    </button>
                    <button class="btn" onclick="setProfileData('activity', 'lightly_active'); nextQuestion(4)">
                        🚶 Lightly Active<br><small style="opacity: 0.7;">1-3 days/week</small>
                    </button>
                    <button class="btn" onclick="setProfileData('activity', 'moderately_active'); nextQuestion(4)">
                        🏃 Moderately Active<br><small style="opacity: 0.7;">3-5 days/week</small>
                    </button>
                    <button class="btn" onclick="setProfileData('activity', 'very_active'); nextQuestion(4)">
                        🏋️ Very Active<br><small style="opacity: 0.7;">Daily exercise</small>
                    </button>
                </div>
            </div>

            <!-- Question 4 -->
            <div class="question-card" id="q4">
                <h3 class="question-title">Dietary Preferences</h3>
                <p style="text-align: center; color: var(--medium-text); margin-bottom: 30px;">
                    What's your preferred diet type?
                </p>
                <div class="button-grid">
                    <button class="btn" onclick="setProfileData('diet', 'standard'); nextQuestion(5)">
                        🍽️ Standard
                    </button>
                    <button class="btn" onclick="setProfileData('diet', 'vegetarian'); nextQuestion(5)">
                        🥗 Vegetarian
                    </button>
                    <button class="btn" onclick="setProfileData('diet', 'vegan'); nextQuestion(5)">
                        🌱 Vegan
                    </button>
                    <button class="btn" onclick="setProfileData('diet', 'keto'); nextQuestion(5)">
                        🥑 Keto
                    </button>
                    <button class="btn" onclick="setProfileData('diet', 'paleo'); nextQuestion(5)">
                        🍖 Paleo
                    </button>
                    <button class="btn" onclick="setProfileData('diet', 'gluten_free'); nextQuestion(5)">
                        🌾 Gluten-Free
                    </button>
                </div>
            </div>

            <!-- Question 5 - Dietary Restrictions -->
            <div class="question-card" id="q5">
                <h3 class="question-title">Dietary Restrictions</h3>
                <p style="text-align: center; color: var(--medium-text); margin-bottom: 30px;">
                    Select any that apply
                </p>
                <div class="form-group">
                    <label style="display: flex; align-items: center; gap: 10px; margin-bottom: 15px; cursor: pointer;">
                        <input type="checkbox" value="gluten_free" class="dietary-restriction-checkbox">
                        <span>Gluten-Free</span>
                    </label>
                    <label style="display: flex; align-items: center; gap: 10px; margin-bottom: 15px; cursor: pointer;">
                        <input type="checkbox" value="diabetes" class="dietary-restriction-checkbox">
                        <span>Diabetes</span>
                    </label>
                    <label style="display: flex; align-items: center; gap: 10px; margin-bottom: 15px; cursor: pointer;">
                        <input type="checkbox" value="lactose_intolerant" class="dietary-restriction-checkbox">
                        <span>Lactose Intolerant</span>
                    </label>
                    <label style="display: flex; align-items: center; gap: 10px; margin-bottom: 15px; cursor: pointer;">
                        <input type="checkbox" value="low_sodium" class="dietary-restriction-checkbox">
                        <span>Low Sodium</span>
                    </label>
                    <label style="display: flex; align-items: center; gap: 10px; margin-bottom: 15px; cursor: pointer;">
                        <input type="checkbox" value="heart_healthy" class="dietary-restriction-checkbox">
                        <span>Heart Healthy</span>
                    </label>
                    <label style="display: flex; align-items: center; gap: 10px; margin-bottom: 15px; cursor: pointer;">
                        <input type="checkbox" value="none" class="dietary-restriction-checkbox">
                        <span>None</span>
                    </label>
                </div>
                <button class="btn primary" onclick="submitProfile()" style="width: 100%; margin-top: 20px;">
                    Complete Setup
                </button>
            </div>
        </div>
    </div>

    <!-- Settings Page -->
    <div class="settings-page" id="settingsPage">
        <div class="settings-container">
            <h1 style="font-family: 'Playfair Display'; color: var(--primary-green); margin-bottom: 30px; font-size: 2.5rem; text-align: center;">
                Profile Settings
            </h1>

            <div class="message" id="settingsMessage"></div>

            <!-- Personal Info Card -->
            <div class="settings-card">
                <h2>📊 Physical Profile</h2>
                <div class="input-row">
                    <div class="form-group">
                        <label class="form-label">Height (ft'in)</label>
                        <input type="text" class="form-input" id="editHeight" placeholder="5'8">
                    </div>
                    <div class="form-group">
                        <label class="form-label">Weight (lbs)</label>
                        <input type="number" class="form-input" id="editWeight" min="66" max="660" step="0.1">
                    </div>
                </div>
                <div class="input-row" style="margin-top: 15px;">
                    <div class="form-group">
                        <label class="form-label">Gender</label>
                        <select class="form-select" id="editGender">
                            <option value="male">Male</option>
                            <option value="female">Female</option>
                            <option value="other">Other</option>
                        </select>
                    </div>
                    <div class="form-group">
                        <label class="form-label">Age</label>
                        <select class="form-select" id="editAge">
                            <option value="18-25">18-25</option>
                            <option value="26-35">26-35</option>
                            <option value="36-45">36-45</option>
                            <option value="46-55">46-55</option>
                            <option value="56-65">56-65</option>
                            <option value="65+">65+</option>
                        </select>
                    </div>
                </div>
            </div>

            <!-- Goals Card -->
            <div class="settings-card">
                <h2>🎯 Health Goals</h2>
                <div class="form-group">
                    <label class="form-label">Primary Goal</label>
                    <select class="form-select" id="editGoal">
                        <option value="weight_loss">Weight Loss</option>
                        <option value="muscle_gain">Build Muscle</option>
                        <option value="maintain">Maintain Weight</option>
                        <option value="general_health">General Health</option>
                    </select>
                </div>
                <div class="form-group">
                    <label class="form-label">Activity Level</label>
                    <select class="form-select" id="editActivity">
                        <option value="sedentary">Sedentary</option>
                        <option value="lightly_active">Lightly Active</option>
                        <option value="moderately_active">Moderately Active</option>
                        <option value="very_active">Very Active</option>
                    </select>
                </div>
                <div class="form-group">
                    <label class="form-label">Diet Type</label>
                    <select class="form-select" id="editDiet">
                        <option value="standard">Standard</option>
                        <option value="vegetarian">Vegetarian</option>
                        <option value="vegan">Vegan</option>
                        <option value="keto">Keto</option>
                        <option value="paleo">Paleo</option>
                        <option value="gluten_free">Gluten-Free</option>
                    </select>
                </div>
                <div class="form-group">
                    <label class="form-label">Dietary Restrictions</label>
                    <input type="text" class="form-input" id="editDietaryRestrictions" placeholder="e.g., Gluten-Free, Diabetes">
                    <small style="color: var(--medium-text); font-size: 0.85rem; display: block; margin-top: 5px;">
                        Separate multiple restrictions with commas
                    </small>
                </div>
            </div>

            <!-- Action Buttons -->
            <div style="display: flex; gap: 15px;">
                <button class="btn primary" onclick="saveProfile()" style="flex: 1;">
                    Save Changes
                </button>
                <button class="btn" onclick="showDashboard()" style="flex: 1;">
                    Cancel
                </button>
            </div>
        </div>
    </div>

    <!-- Dashboard -->
    <div class="dashboard" id="dashboard">
        <div class="dashboard-content" style="padding: 0 30px;">
            <!-- AI Chat Interface -->
            <div class="sidebar">
                <div class="chat-container">
                    <!-- Chat Header -->
                    <div class="chat-header">
                        <h3>🤖 AI Nutrition Companion</h3>
                        <p>Your personal health assistant</p>
                    </div>

                    <!-- Chat Messages -->
                    <div class="chat-messages" id="chatMessages">
                        <!-- Welcome Message -->
                        <div class="chat-welcome" id="chatWelcome">
                            <div class="chat-welcome-icon">👋</div>
                            <h4>Hi! I'm your AI nutrition companion</h4>
                            <p>Scan a barcode to get started, or ask me anything about nutrition, health, and fitness!</p>

                            <div class="quick-actions">
                                <button class="quick-action-btn" onclick="sendQuickMessage('What should I eat before a workout?')">
                                    💪 What should I eat before a workout?
                                </button>
                                <button class="quick-action-btn" onclick="sendQuickMessage('How much protein do I need daily?')">
                                    🥗 How much protein do I need daily?
                                </button>
                                <button class="quick-action-btn" onclick="sendQuickMessage('What are healthy snack options?')">
                                    🍎 What are healthy snack options?
                                </button>
                            </div>
                        </div>

                        <!-- Typing Indicator -->
                        <div class="chat-message ai" id="typingIndicator" style="display: none;">
                            <div class="chat-avatar">🤖</div>
                            <div class="typing-indicator show">
                                <div class="typing-dots">
                                    <span></span>
                                    <span></span>
                                    <span></span>
                                </div>
                            </div>
                        </div>
                    </div>

                    <!-- Chat Input -->
                    <div class="chat-input-area">
                        <div class="chat-input-wrapper">
                            <input
                                type="text"
                                class="chat-input"
                                id="chatInput"
                                placeholder="Ask me anything..."
                                onkeypress="if(event.key==='Enter') sendChatMessage()"
                            >
                            <button class="chat-send-btn" id="chatSendBtn" onclick="sendChatMessage()">
                                ➤
                            </button>
                        </div>
                    </div>
                </div>

                <!-- Dynamic Results (for forms like manual entry, clarification, price) -->
                <!-- Separate section below the chat box -->
                <div id="results" style="display: none; margin-top: 20px; overflow-y: auto; min-height: 400px; max-height: none; background: var(--cream); padding: 0; border-radius: 20px;"></div>
            </div>
            <!-- Main Panel -->
            <div class="main-panel">
                <div class="scanner-section">
                    <h2 class="section-title">Scan Your Food</h2>
                    <p class="section-subtitle">Upload or Enter Nutrition Facts</p>
                    <!-- Manual Input Button -->
                    <button class="btn secondary" id="manualInputBtn" style="width: 100%;" onclick="showManualInput()">
                        ✏️ Manual Input
                    </button>
                    <!-- Image Upload -->
                    <div class="scan-area" onclick="document.getElementById('imageInput').click()">
                        <input type="file"
                               id="imageInput"
                               accept="image/*"
                               style="display: none;"
                               onchange="handleImageUpload(event)">
                        <div style="font-size: 3rem; margin-bottom: 10px;">📸</div>
                        <p style="color: var(--primary-green); font-weight: 500;">Upload Nutrition Facts Image</p>
                        <p style="font-size: 0.9rem; color: var(--medium-text); margin-top: 10px;">
                            Click to browse or drag & drop
                        </p>
                    </div>

                </div>

                <!-- Loading -->
                <div class="loading" id="loading">
                    <div class="spinner"></div>
                    <p style="color: var(--primary-green); margin-top: 20px; font-weight: 500;">
                        Analyzing nutrition data...
                    </p>
                </div>

                <!-- Messages -->
                <div class="message" id="messageBox"></div>

                <!-- Results Panel -->
                <div class="results-panel" id="resultsPanel">
                    <div style="margin-bottom: 30px;">
                        <h3 class="product-name" id="productName">-</h3>
                        <p style="color: var(--medium-text); font-size: 1.1rem;" id="productBrand">-</p>
                        <p style="color: var(--light-text); margin-top: 5px;">
                            <span id="productCategory">-</span> • $<span id="productPrice">-</span>
                        </p>
                    </div>

                    <h4 style="color: var(--primary-green); margin-bottom: 15px; font-size: 1.2rem;">Nutrition Facts</h4>
                    <div class="nutrition-grid" id="nutritionGrid"></div>

                    <button class="btn primary" onclick="analyzeProduct()" id="analyzeBtn" style="width: 100%; margin-top: 30px;" disabled>
                        🧠 Get AI Analysis
                    </button>

                    <!-- AI Results -->
                    <div id="aiResults" style="display: none;">
                        <div style="text-align: center; margin: 40px 0;">
                            <h4 style="color: var(--primary-green); margin-bottom: 15px; font-size: 1.3rem;">Overall Rating</h4>
                            <div class="score-display" id="overallScore">-</div>
                            <p style="color: var(--medium-text); margin-top: 15px; font-size: 1.1rem;" id="overallRecommendation">-</p>
                        </div>

                        <div class="ai-analysis">
                            <h4 class="analysis-title">❤️ Health Alignment</h4>
                            <p style="margin: 10px 0;"><strong>Score:</strong> <span id="healthScore">-</span>/100</p>
                            <p style="margin: 10px 0;" id="healthSummary">-</p>
                            <div id="healthPros" style="margin-top: 15px;"></div>
                            <div id="healthCons" style="margin-top: 10px;"></div>
                        </div>

                        <div class="ai-analysis">
                            <h4 class="analysis-title">💪 Fitness Alignment</h4>
                            <p style="margin: 10px 0;"><strong>Score:</strong> <span id="fitnessScore">-</span>/100</p>
                            <p style="margin: 10px 0;" id="fitnessSummary">-</p>
                            <p style="margin: 10px 0;"><strong>Best for:</strong> <span id="fitnessBestFor">-</span></p>
                            <p style="margin: 10px 0;" id="fitnessRec">-</p>
                        </div>

                        <div class="ai-analysis">
                            <h4 class="analysis-title">💰 Price Evaluation</h4>
                            <p style="margin: 10px 0;"><strong>Rating:</strong> <span id="priceRating">-</span></p>
                            <p style="margin: 10px 0;" id="priceSummary">-</p>
                        </div>
                    </div>
                </div>
            </div>

        </div>
    </div>
    
    <script>
// ============================================================================
// UTILITY FUNCTIONS
// ============================================================================

function parseMarkdown(text) {
    return text
        .replace(/\*\*(.*?)\*\*/g, '<strong>$1</strong>')
        .replace(/\*(.*?)\*/g, '<em>$1</em>')
        .replace(/`(.*?)`/g, '<code>$1</code>')
        .replace(/\n/g, '<br>');
}

// ============================================================================
// CONFIGURATION & STATE
// ============================================================================

const API_URL = 'http://localhost:5000/api';
let currentUser = null;
let profileData = {};
let scannedProduct = null;
let chatHistory = [];

// ============================================================================
// SCREEN MANAGEMENT (IMPROVED)
// ============================================================================

const Screens = {
    WELCOME: 'welcomeScreen',
    PROFILE_SETUP: 'profileSetup',
    DASHBOARD: 'dashboard',
    SETTINGS: 'settingsPage'
};

function hideAllScreens() {
    Object.values(Screens).forEach(screenId => {
        const element = document.getElementById(screenId);
        if (element) {
            element.classList.remove('show', 'active');
            element.classList.add('hidden');
        }
    });
}

function showScreen(screenName) {
    console.log(`📺 Showing screen: ${screenName}`);
    hideAllScreens();
    
    const element = document.getElementById(screenName);
    if (!element) {
        console.error(`❌ Screen not found: ${screenName}`);
        return;
    }
    
    element.classList.remove('hidden');
    element.classList.add('show');
    
    // Screen-specific setup
    switch(screenName) {
        case Screens.WELCOME:
            updateNav(false);
            break;
        case Screens.PROFILE_SETUP:
            updateNav(false);
            resetProfileSetup();
            break;
        case Screens.DASHBOARD:
            updateNav(true);
            updateUserDisplay();
            break;
        case Screens.SETTINGS:
            updateNav(true);
            loadSettingsData();
            break;
    }
}

function resetProfileSetup() {
    // Reset to first question
    document.querySelectorAll('.question-card').forEach(q => q.classList.remove('active'));
    const firstQuestion = document.getElementById('q1');
    if (firstQuestion) firstQuestion.classList.add('active');
    
    // Reset progress dots
    document.querySelectorAll('.progress-dot').forEach((dot, i) => {
        if (i === 0) dot.classList.add('active');
        else dot.classList.remove('active');
    });
    
    // Clear form data
    profileData = {};
}

// Convenience functions
function showWelcomeScreen() { showScreen(Screens.WELCOME); }
function showProfileSetup() { showScreen(Screens.PROFILE_SETUP); }
function showDashboard() { showScreen(Screens.DASHBOARD); }
function showSettings() { showScreen(Screens.SETTINGS); }

// ============================================================================
// NAVIGATION & UI UPDATES
// ============================================================================

function updateNav(loggedIn) {
    const navButtons = document.getElementById('navButtons');
    const userBannerNav = document.getElementById('userBannerNav');

    if (loggedIn) {
        navButtons.style.display = 'none';
        userBannerNav.classList.add('show');
    } else {
        navButtons.style.display = 'flex';
        userBannerNav.classList.remove('show');
    }
}

function updateUserDisplay() {
    if (!currentUser) return;
    
    const initials = currentUser.username.substring(0, 2).toUpperCase();
    document.getElementById('userAvatar').textContent = initials;
    document.getElementById('userName').textContent = currentUser.username;

    if (currentUser.profile && currentUser.profile.goal_type) {
        const goalText = currentUser.profile.goal_type.replace('_', ' ');
        const goal = goalText.charAt(0).toUpperCase() + goalText.slice(1);
        document.getElementById('userGoal').textContent = `Goal: ${goal}`;
    } else {
        document.getElementById('userGoal').textContent = 'Complete your profile';
    }
}

// ============================================================================
// MODAL MANAGEMENT
// ============================================================================

function showLogin() {
    closeModal();
    document.getElementById('loginModal').classList.add('show');
}

function showSignup() {
    closeModal();
    document.getElementById('signupModal').classList.add('show');
}

function closeModal() {
    document.querySelectorAll('.modal').forEach(m => m.classList.remove('show'));
    clearMessages();
}

function clearMessages() {
    document.querySelectorAll('.message').forEach(m => m.classList.remove('show'));
}

function showMessage(elementId, message, type = 'error') {
    const el = document.getElementById(elementId);
    if (!el) return;
    
    el.textContent = message;
    el.className = `message show ${type}`;
    setTimeout(() => el.classList.remove('show'), 5000);
}

// ============================================================================
// AUTHENTICATION
// ============================================================================

async function handleSignup(e) {
    e.preventDefault();
    const username = document.getElementById('signupUsername').value;
    const email = document.getElementById('signupEmail').value;
    const password = document.getElementById('signupPassword').value;

    try {
        const response = await fetch(`${API_URL}/auth/register`, {
            method: 'POST',
            headers: { 'Content-Type': 'application/json' },
            body: JSON.stringify({ username, email, password })
        });

        const result = await response.json();

        if (response.ok) {
            console.log('✅ Signup successful, user_id:', result.user_id);
            
            currentUser = { 
                user_id: result.user_id, 
                username, 
                email,
                profile: null  // New users have no profile
            };
            
            localStorage.setItem('nutriscan_user', JSON.stringify(currentUser));
            closeModal();
            
            console.log('👤 New user - showing profile setup');
            showProfileSetup();
        } else {
            showMessage('signupMessage', result.error || 'Signup failed', 'error');
        }
    } catch (error) {
        console.error('❌ Signup error:', error);
        showMessage('signupMessage', 'Network error. Please try again.', 'error');
    }
}

async function handleLogin(e) {
    e.preventDefault();
    const username = document.getElementById('loginUsername').value;
    const password = document.getElementById('loginPassword').value;

    try {
        const response = await fetch(`${API_URL}/auth/login`, {
            method: 'POST',
            headers: { 'Content-Type': 'application/json' },
            body: JSON.stringify({ username, password })
        });

        const result = await response.json();

        if (response.ok) {
            console.log('✅ Login successful');
            
            currentUser = result.user;
            localStorage.setItem('nutriscan_user', JSON.stringify(currentUser));
            closeModal();
            
            // Load profile from server
            await loadUserProfile();

            const complete = hasProfile(currentUser.profile);
            complete ? showDashboard() : showProfileSetup();
            
            if (hasCompleteProfile) {
                console.log('✅ Profile complete - showing dashboard');
                showDashboard();
            } else {
                console.log('⚠️ Profile incomplete - showing setup');
                showProfileSetup();
            }
        } else {
            showMessage('loginMessage', result.error || 'Login failed', 'error');
        }
    } catch (error) {
        console.error('❌ Login error:', error);
        showMessage('loginMessage', 'Network error. Try: demo_user / demo123', 'error');
    }
}

<<<<<<< HEAD
        function logout() {
            currentUser = null;
            localStorage.removeItem('nutriscan_user');
            hideAllScreens();
            document.getElementById('welcomeScreen').classList.remove('hidden');
            updateNav(false);
        }
=======
function logout() {
    console.log('👋 Logging out');
    currentUser = null;
    localStorage.removeItem('nutriscan_user');
    location.reload();
}
>>>>>>> 76e1e8ad

// ============================================================================
// PROFILE MANAGEMENT
// ============================================================================

async function loadUserProfile() {
    try {
        const response = await fetch(`${API_URL}/profile`);
        if (response.ok) {
            const result = await response.json();
            currentUser.profile = result.profile;
            localStorage.setItem('nutriscan_user', JSON.stringify(currentUser));
            console.log('✅ Profile loaded:', currentUser.profile);
        } else {
            console.log('⚠️ No profile found for user');
        }
    } catch (error) {
        console.error('❌ Failed to load profile:', error);
    }
}

// ============================================================================
// PROFILE SETUP FLOW
// ============================================================================

function nextQuestion(num) {
    // Validation for question 1 (physical profile)
    if (num === 2) {
        const heightInput = document.getElementById('profileHeight').value.trim();
        const weightInput = document.getElementById('profileWeight').value.trim();
        const genderInput = document.getElementById('profileGender').value;
        const ageInput = document.getElementById('profileAge').value;

        if (!genderInput) {
            alert("Please select your gender.");
            return;
        }

        if (!ageInput) {
            alert("Please select your age range.");
            return;
        }

        const heightPattern = /^\d+'\d{1,2}$/;
        if (!heightPattern.test(heightInput)) {
            alert("Height must be in format 5'8 (feet'inches with apostrophe).\nExample: 5'8 or 6'2");
            return;
        }

        const [feet, inches] = heightInput.split("'").map(Number);
        if (feet < 3 || feet > 8) {
            alert("Height must be between 3 and 8 feet.");
            return;
        }
        if (inches < 0 || inches > 11) {
            alert("Inches must be between 0 and 11.");
            return;
        }

        const weight = parseFloat(weightInput);
        if (!weight || weight < 66 || weight > 660) {
            alert("Weight must be between 66 and 660 pounds.");
            return;
        }

        profileData.height = heightInput;
        profileData.weight = weight;
        profileData.gender = genderInput;
        profileData.age_category = ageInput;
    }

    // Hide all question cards
    document.querySelectorAll('.question-card').forEach(q => q.classList.remove('active'));

    // Show the requested question
    const targetQuestion = document.getElementById(`q${num}`);
    if (targetQuestion) {
        targetQuestion.classList.add('active');
    }

    // Update progress dots
    document.querySelectorAll('.progress-dot').forEach((dot, i) => {
        if (i < num) dot.classList.add('active');
        else dot.classList.remove('active');
    });
}

function setProfileData(key, value) {
    profileData[key] = value;
    console.log(`📝 Profile data set: ${key} = ${value}`);
}

async function submitProfile() {
    try {
        const heightRaw = (profileData.height || '').toString().trim();
        const weightRaw = (profileData.weight || '').toString().trim();

        const heightPattern = /^\d+'\d{1,2}$/;
        if (!heightPattern.test(heightRaw)) {
            alert("Height must be in format 5'8 (feet'apostrophe'inches).");
            return;
        }

        const weightVal = parseFloat(weightRaw);
        if (Number.isNaN(weightVal) || weightVal <= 0) {
            alert('Please enter a valid weight in pounds.');
            return;
        }

        // Get dietary restrictions from checkboxes
        const dietaryRestrictions = [];
        document.querySelectorAll('.dietary-restriction-checkbox:checked').forEach(checkbox => {
            if (checkbox.value !== 'none') {
                dietaryRestrictions.push(checkbox.value);
            }
        });

        const payload = {
            height: heightRaw,
            current_weight_lbs: weightVal,
            gender: profileData.gender,
            age_category: profileData.age_category,
            goal_type: profileData.goal,
            activity_level: profileData.activity,
            diet_type: profileData.diet,
            dietary_restrictions: dietaryRestrictions.join(', ')
        };

<<<<<<< HEAD
        console.log('[DEBUG] submitProfile payload:', payload);

        // Use the setup endpoint for initial profile
=======
        console.log('📤 Submitting profile:', payload);

>>>>>>> 76e1e8ad
        const response = await fetch(`${API_URL}/profile/setup`, {
            method: 'POST',
            headers: { 'Content-Type': 'application/json' },
            body: JSON.stringify(payload)
        });

        if (response.ok) {
            console.log('✅ Profile saved successfully');
            await loadUserProfile();
            showDashboard();
        } else {
            const error = await response.json();
            alert(error.error || 'Failed to save profile');
        }
    } catch (error) {
        console.error('❌ Profile save error:', error);
        alert('Failed to save profile. Please try again.');
    }
}

// ============================================================================
// SETTINGS PAGE
// ============================================================================

function loadSettingsData() {
    if (!currentUser || !currentUser.profile) return;
    
    const p = currentUser.profile;
    
    // Height
    if (p.height_feet !== null && p.height_feet !== undefined &&
        p.height_inches !== null && p.height_inches !== undefined) {
        document.getElementById('editHeight').value = `${p.height_feet}'${p.height_inches}`;
    } else if (p.height_cm) {
        const totalInches = p.height_cm / 2.54;
        const feet = Math.floor(totalInches / 12);
        const inches = Math.round(totalInches - feet * 12);
        document.getElementById('editHeight').value = `${feet}'${inches}`;
    }

    // Weight
    if (p.weight_lbs !== null && p.weight_lbs !== undefined) {
        document.getElementById('editWeight').value = Math.round(p.weight_lbs);
    } else if (p.current_weight_kg) {
        const lbs = Math.round(p.current_weight_kg / 0.453592);
        document.getElementById('editWeight').value = lbs;
    }

    // Other fields
    document.getElementById('editGoal').value = p.goal_type || 'general_health';
    document.getElementById('editActivity').value = p.activity_level || 'moderately_active';
    document.getElementById('editDiet').value = p.diet_type || 'standard';
    document.getElementById('editGender').value = p.gender || 'male';
    document.getElementById('editAge').value = p.age_category || '26-35';
    document.getElementById('editDietaryRestrictions').value = p.dietary_restrictions || '';
}

async function saveProfile() {
    const heightRaw = document.getElementById('editHeight').value.trim();
    const weightRaw = document.getElementById('editWeight').value.trim();
    const gender = document.getElementById('editGender').value;
    const ageCategory = document.getElementById('editAge').value;
    const dietaryRestrictions = document.getElementById('editDietaryRestrictions').value.trim();

<<<<<<< HEAD
            // Debug payload sent to server
            console.log('[DEBUG] Sending profile payload:', updatedProfile);

            try {
                const response = await fetch(`${API_URL}/profile`, {
                    method: 'POST',
                    headers: { 'Content-Type': 'application/json' },
                    body: JSON.stringify(updatedProfile)
                });

                if (response.ok) {
                    await loadUserProfile();
                    showMessage('settingsMessage', 'Profile updated successfully!', 'success');
                    setTimeout(() => showDashboard(), 2000);
                } else {
                    const resJson = await response.json().catch(() => ({}));
                    showMessage('settingsMessage', resJson.error || 'Failed to update profile', 'error');
                }
            } catch (error) {
                console.error('saveProfile error:', error);
                showMessage('settingsMessage', 'Network error', 'error');
            }
        }
=======
    const heightPattern = /^\d+'\d{1,2}$/;
    if (!heightPattern.test(heightRaw)) {
        showMessage('settingsMessage', "Height must be in format 5'8 (feet'apostrophe'inches).", 'error');
        return;
    }
>>>>>>> 76e1e8ad

    const weightVal = parseFloat(weightRaw);
    if (Number.isNaN(weightVal) || weightVal <= 0) {
        showMessage('settingsMessage', 'Please enter a valid weight in pounds.', 'error');
        return;
    }

    const updatedProfile = {
        height: heightRaw,
        current_weight_lbs: Math.round(weightVal),
        gender: gender,
        age_category: ageCategory,
        goal_type: document.getElementById('editGoal').value,
        activity_level: document.getElementById('editActivity').value,
        diet_type: document.getElementById('editDiet').value,
        dietary_restrictions: dietaryRestrictions
    };

    try {
        const response = await fetch(`${API_URL}/profile`, {
            method: 'POST',
            headers: { 'Content-Type': 'application/json' },
            body: JSON.stringify(updatedProfile)
        });

        if (response.ok) {
            await loadUserProfile();
            showMessage('settingsMessage', 'Profile updated successfully!', 'success');
            setTimeout(() => showDashboard(), 2000);
        } else {
            const resJson = await response.json().catch(() => ({}));
            showMessage('settingsMessage', resJson.error || 'Failed to update profile', 'error');
        }
    } catch (error) {
        console.error('❌ saveProfile error:', error);
        showMessage('settingsMessage', 'Network error', 'error');
    }
}

// ============================================================================
// IMAGE UPLOAD & NUTRITION SCANNING
// ============================================================================

async function handleImageUpload(event) {
    const file = event.target.files[0];
    if (!file) return;

    showLoading();
    hideResults();

    const formData = new FormData();
    formData.append('image', file);

    try {
        const response = await fetch(`${API_URL}/nutrition/ocr`, {
            method: 'POST',
            body: formData
        });

        const result = await response.json();
        hideLoading();

        if (result.success) {
            if (result.needs_clarification) {
                showClarificationForm(result.data, result.clarification_fields, result.message);
            } else {
                scannedProduct = {
                    name: 'Scanned Product',
                    nutrition: result.data,
                    price: null
                };
                askForPrice(result.data);
            }
        } else if (result.needs_manual_entry) {
            showMessageBox(result.error || 'OCR failed. Please enter nutrition facts manually.', 'warning');
            setTimeout(() => showManualInput(), 1500);
        } else {
            showMessageBox(result.error || 'Failed to process image', 'error');
        }
    } catch (error) {
        hideLoading();
        showMessageBox('Network error! Please try again.', 'error');
    }
}

// ============================================================================
// MANUAL ENTRY & CLARIFICATION
// ============================================================================

function showManualInput() {
    const manualFormHtml = `
        <div style="max-width: 600px; margin: 30px auto; background: var(--white); padding: 40px; border-radius: 20px; box-shadow: 0 4px 20px var(--shadow);">
            <h3 style="color: var(--primary-green); margin-bottom: 20px; font-family: 'Playfair Display', serif; font-size: 1.8rem;">Manual Nutrition Entry</h3>
            <p style="color: var(--medium-text); margin-bottom: 25px;">Enter nutrition facts from the label</p>

            <form id="manualNutritionForm" onsubmit="submitManualEntry(event)">
                <div style="display: grid; grid-template-columns: 1fr 1fr; gap: 15px;">
                    <div class="form-group">
                        <label class="form-label">Total Fat (g) *</label>
                        <input type="number" step="0.1" name="fat_total" class="form-input" required>
                    </div>
                    <div class="form-group">
                        <label class="form-label">Total Sugar (g) *</label>
                        <input type="number" step="0.1" name="sugar_total" class="form-input" required>
                    </div>
                    <div class="form-group">
                        <label class="form-label">Sodium (mg) *</label>
                        <input type="number" step="1" name="sodium" class="form-input" required>
                    </div>
                    <div class="form-group">
                        <label class="form-label">Total Carbs (g) *</label>
                        <input type="number" step="0.1" name="carbs_total" class="form-input" required>
                    </div>
                    <div class="form-group">
                        <label class="form-label">Protein (g) *</label>
                        <input type="number" step="0.1" name="protein" class="form-input" required>
                    </div>
                    <div class="form-group">
                        <label class="form-label">Cholesterol (mg) *</label>
                        <input type="number" step="1" name="cholesterol" class="form-input" required>
                    </div>
                    <div class="form-group">
                        <label class="form-label">Serving Size *</label>
                        <input type="text" name="serving_size" class="form-input" placeholder="e.g., 100g" required>
                    </div>
                    <div class="form-group">
                        <label class="form-label">Servings Per Container *</label>
                        <input type="number" step="0.1" name="servings_per_container" class="form-input" required>
                    </div>
                    <div class="form-group">
                        <label class="form-label">Calories (optional)</label>
                        <input type="number" step="1" name="calories" class="form-input">
                    </div>
                    <div class="form-group">
                        <label class="form-label">Saturated Fat (g)</label>
                        <input type="number" step="0.1" name="saturated_fat" class="form-input">
                    </div>
                    <div class="form-group">
                        <label class="form-label">Trans Fat (g)</label>
                        <input type="number" step="0.1" name="trans_fat" class="form-input">
                    </div>
                    <div class="form-group">
                        <label class="form-label">Dietary Fiber (g)</label>
                        <input type="number" step="0.1" name="dietary_fiber" class="form-input">
                    </div>
                </div>

                <div style="display: flex; gap: 10px; margin-top: 25px;">
                    <button type="submit" class="btn primary" style="flex: 1;">Submit</button>
                    <button type="button" class="btn" onclick="hideManualInput()" style="flex: 1;">Cancel</button>
                </div>
            </form>
        </div>
    `;

    const resultsPanel = document.getElementById('resultsPanel');
    resultsPanel.innerHTML = manualFormHtml;
    resultsPanel.classList.add('show');
}

function hideManualInput() {
    document.getElementById('resultsPanel').classList.remove('show');
}

<<<<<<< HEAD
            const reader = new FileReader();
            reader.onload = (e) => {
                document.getElementById('imagePreview').innerHTML =
                    `<img src="${e.target.result}" style="max-width: 400px; border-radius: 12px; box-shadow: 0 4px 15px var(--shadow);">`;
            };
            reader.readAsDataURL(file);

            showLoading();
            hideResults();

            // DEMO MODE: Simulate successful OCR with mock data
            // Simulate processing delay
            setTimeout(() => {
                hideLoading();

                // Mock nutrition data - realistic values for a typical food product
                const mockNutritionData = {
                    fat_total: 12.5,
                    sugar_total: 8.0,
                    sodium: 450,
                    carbs_total: 35.0,
                    protein: 10.0,
                    cholesterol: 25,
                    serving_size: '100g',
                    servings_per_container: 2.5,
                    calories: 280,
                    saturated_fat: 3.5,
                    dietary_fiber: 4.0
                };

                scannedProduct = {
                    name: 'Sample Product',
                    nutrition: mockNutritionData,
                    price: null
                };

                // Show success message
                showMessageBox('✓ Nutrition facts extracted successfully!', 'success');

                // Display nutrition facts first
                displayNutritionFacts(mockNutritionData);
            }, 1500); // 1.5 second delay to simulate processing
        }

        function displayNutritionFacts(nutritionData) {
            const nutritionHtml = `
                <div class="card" style="width: 100%; max-width: 100%; margin: 0; padding: 25px; background: var(--white); border-radius: 20px; box-shadow: 0 4px 20px var(--shadow);">
                    <h2 style="color: var(--primary-green); margin-bottom: 20px; font-size: 1.6rem; text-align: center; border-bottom: 3px solid var(--primary-green); padding-bottom: 15px;">
                        📊 Nutrition Facts
                    </h2>

                    <div style="background: var(--mint); padding: 15px; border-radius: 12px; margin-bottom: 20px;">
                        <div style="display: flex; justify-content: space-between; align-items: center; font-size: 1.1rem; font-weight: 600; color: var(--primary-green);">
                            <span>Serving Size</span>
                            <span>${nutritionData.serving_size}</span>
                        </div>
                        <div style="display: flex; justify-content: space-between; align-items: center; font-size: 0.95rem; color: var(--medium-text); margin-top: 5px;">
                            <span>Servings Per Container</span>
                            <span>${nutritionData.servings_per_container}</span>
                        </div>
                    </div>

                    ${nutritionData.calories ? `
                    <div style="background: var(--primary-green); color: white; padding: 15px; border-radius: 12px; margin-bottom: 20px; text-align: center;">
                        <div style="font-size: 0.9rem; margin-bottom: 5px;">Calories</div>
                        <div style="font-size: 2.5rem; font-weight: 700;">${nutritionData.calories}</div>
                    </div>
                    ` : ''}

                    <div style="border-top: 8px solid var(--dark-text); padding-top: 15px;">
                        <div style="display: grid; gap: 12px;">
                            ${createNutrientRow('Total Fat', nutritionData.fat_total, 'g', true)}
                            ${nutritionData.saturated_fat ? createNutrientRow('Saturated Fat', nutritionData.saturated_fat, 'g', false, true) : ''}
                            ${createNutrientRow('Cholesterol', nutritionData.cholesterol, 'mg', true)}
                            ${createNutrientRow('Sodium', nutritionData.sodium, 'mg', true)}
                            ${createNutrientRow('Total Carbohydrate', nutritionData.carbs_total, 'g', true)}
                            ${nutritionData.dietary_fiber ? createNutrientRow('Dietary Fiber', nutritionData.dietary_fiber, 'g', false, true) : ''}
                            ${createNutrientRow('Total Sugars', nutritionData.sugar_total, 'g', false, true)}
                            ${createNutrientRow('Protein', nutritionData.protein, 'g', true)}
                        </div>
                    </div>

                    <div style="margin-top: 25px; display: flex; gap: 10px;">
                        <button class="btn primary" onclick="proceedToPrice()" style="flex: 1;">
                            Continue to Analysis
                        </button>
                        <button class="btn secondary" onclick="resetScanner()" style="flex: 1;">
                            Cancel
                        </button>
                    </div>
                </div>
            `;

            const resultsDiv = document.getElementById('results');
            resultsDiv.innerHTML = nutritionHtml;
            resultsDiv.style.display = 'block';

            // Scroll to the nutrition facts
            setTimeout(() => {
                resultsDiv.scrollIntoView({ behavior: 'smooth', block: 'start' });
            }, 100);
        }

        function createNutrientRow(name, value, unit, bold = false, indent = false) {
            const weight = bold ? '600' : '400';
            const leftPadding = indent ? '20px' : '0';
            const borderTop = bold ? '1px solid var(--soft-green)' : 'none';

            return `
                <div style="display: flex; justify-content: space-between; padding: 10px ${leftPadding}; border-top: ${borderTop};">
                    <span style="font-weight: ${weight}; color: var(--dark-text);">${name}</span>
                    <span style="font-weight: ${weight}; color: var(--dark-text);">${value}${unit}</span>
                </div>
            `;
        }

        function proceedToPrice() {
            // Store the current nutrition data
            const nutritionData = scannedProduct.nutrition;

            // Ask for price
            askForPrice(nutritionData);
        }
=======
async function submitManualEntry(event) {
    event.preventDefault();
>>>>>>> 76e1e8ad

    const form = event.target;
    const formData = new FormData(form);

    const nutritionData = {};
    for (const [key, value] of formData.entries()) {
        if (value) {
            nutritionData[key] = isNaN(value) ? value : parseFloat(value);
        }
    }

    showLoading();

    try {
        const response = await fetch(`${API_URL}/nutrition/manual`, {
            method: 'POST',
            headers: { 'Content-Type': 'application/json' },
            body: JSON.stringify(nutritionData)
        });

        const result = await response.json();
        hideLoading();

        if (result.success) {
            hideManualInput();
            scannedProduct = {
                name: 'Manual Entry',
                nutrition: result.data,
                price: null
            };
            askForPrice(result.data);
        } else {
            showMessageBox(result.error || 'Validation failed', 'error');
        }
    } catch (error) {
        hideLoading();
        showMessageBox('Network error! Please try again.', 'error');
    }
}

function showClarificationForm(originalData, clarificationFields, message) {
    let fieldsHtml = '';

    for (const [fieldName, fieldInfo] of Object.entries(clarificationFields)) {
        const displayName = fieldInfo.display_name;
        const currentValue = fieldInfo.value || '';
        const status = fieldInfo.status;
        const statusBadge = status === 'missing' ?
            '<span style="color: red; font-size: 0.8em;">(Missing)</span>' :
            `<span style="color: orange; font-size: 0.8em;">(Low Confidence: ${(fieldInfo.confidence * 100).toFixed(0)}%)</span>`;

        fieldsHtml += `
            <div class="form-group">
                <label class="form-label">${displayName} ${statusBadge}</label>
                <input type="text"
                       class="form-input"
                       name="${fieldName}"
                       value="${currentValue}"
                       placeholder="Enter value">
            </div>
        `;
    }

    const clarificationHtml = `
        <div style="max-width: 600px; margin: 30px auto; background: var(--white); padding: 40px; border-radius: 20px; box-shadow: 0 4px 20px var(--shadow);">
            <h3 style="color: var(--primary-green); margin-bottom: 15px; font-family: 'Playfair Display', serif; font-size: 1.8rem;">Verify Nutrition Data</h3>
            <p style="color: var(--medium-text); margin-bottom: 25px;">${message}</p>

            <form id="clarificationForm" onsubmit="submitClarification(event)">
                <div style="display: grid; grid-template-columns: 1fr 1fr; gap: 15px;">
                    ${fieldsHtml}
                </div>

                <div style="display: flex; gap: 10px; margin-top: 25px;">
                    <button type="submit" class="btn primary" style="flex: 1;">Confirm</button>
                    <button type="button" class="btn" onclick="showManualInput()" style="flex: 1;">Manual Entry Instead</button>
                </div>
            </form>
        </div>
    `;

<<<<<<< HEAD
        function quickScan(barcode) {
            document.getElementById('barcodeInput').value = barcode;
            scanBarcode();
        }
=======
    window.ocrOriginalData = originalData;
>>>>>>> 76e1e8ad

    const resultsPanel = document.getElementById('resultsPanel');
    resultsPanel.innerHTML = clarificationHtml;
    resultsPanel.classList.add('show');
}

async function submitClarification(event) {
    event.preventDefault();

    const form = event.target;
    const formData = new FormData(form);

    const corrections = {};
    for (const [key, value] of formData.entries()) {
        if (value) {
            corrections[key] = value;
        }
    }

<<<<<<< HEAD
        // ============================================================================
        // MANUAL ENTRY & FORM FUNCTIONS
        // ============================================================================

        function showManualInput() {
            console.log('showManualInput() called');

            // Hide other UI elements
            hideLoading();
            hideResults();

            const manualFormHtml = `
                <div class="card" style="width: 100%; max-width: 100%; margin: 0; padding: 25px; background: var(--white); border-radius: 20px; box-shadow: 0 4px 20px var(--shadow);">
                    <h3 style="color: var(--primary-green); margin-bottom: 15px; font-size: 1.4rem;">📝 Manual Nutrition Entry</h3>
                    <p style="color: var(--medium-text); margin-bottom: 20px; font-size: 0.95rem;">Enter nutrition facts from the label</p>

                    <form id="manualNutritionForm" onsubmit="submitManualEntry(event)">
                        <div style="display: grid; grid-template-columns: repeat(auto-fit, minmax(200px, 1fr)); gap: 15px;">
                            <div>
                                <label>Total Fat (g) *</label>
                                <input type="number" step="0.1" name="fat_total" class="form-input" placeholder="10.0" required>
                            </div>
                            <div>
                                <label>Total Sugar (g) *</label>
                                <input type="number" step="0.1" name="sugar_total" class="form-input" placeholder="5.0" required>
                            </div>
                            <div>
                                <label>Sodium (mg) *</label>
                                <input type="number" step="1" name="sodium" class="form-input" placeholder="500" required>
                            </div>
                            <div>
                                <label>Total Carbs (g) *</label>
                                <input type="number" step="0.1" name="carbs_total" class="form-input" placeholder="30.0" required>
                            </div>
                            <div>
                                <label>Protein (g) *</label>
                                <input type="number" step="0.1" name="protein" class="form-input" placeholder="8.0" required>
                            </div>
                            <div>
                                <label>Cholesterol (mg) *</label>
                                <input type="number" step="1" name="cholesterol" class="form-input" placeholder="20" required>
                            </div>
                            <div>
                                <label>Serving Size *</label>
                                <input type="text" name="serving_size" class="form-input" placeholder="100g" required>
                            </div>
                            <div>
                                <label>Servings Per Container *</label>
                                <input type="number" step="0.1" name="servings_per_container" class="form-input" placeholder="2" required>
                            </div>
                            <div>
                                <label>Calories (optional)</label>
                                <input type="number" step="1" name="calories" class="form-input" placeholder="250">
                            </div>
                            <div>
                                <label>Saturated Fat (g)</label>
                                <input type="number" step="0.1" name="saturated_fat" class="form-input" placeholder="2.0">
                            </div>
                            <div>
                                <label>Trans Fat (g)</label>
                                <input type="number" step="0.1" name="trans_fat" class="form-input" placeholder="0">
                            </div>
                            <div>
                                <label>Dietary Fiber (g)</label>
                                <input type="number" step="0.1" name="dietary_fiber" class="form-input" placeholder="3.0">
                            </div>
                        </div>
=======
    showLoading();

    try {
        const response = await fetch(`${API_URL}/nutrition/clarify`, {
            method: 'POST',
            headers: { 'Content-Type': 'application/json' },
            body: JSON.stringify({
                original_data: window.ocrOriginalData,
                corrections: corrections
            })
        });
>>>>>>> 76e1e8ad

        const result = await response.json();
        hideLoading();

<<<<<<< HEAD
            const resultsDiv = document.getElementById('results');
            if (!resultsDiv) {
                console.error('ERROR: results div not found!');
                return;
            }

            resultsDiv.innerHTML = manualFormHtml;
            resultsDiv.style.display = 'block';
            console.log('Manual entry form displayed successfully');

            // Scroll to the form
            setTimeout(() => {
                resultsDiv.scrollIntoView({ behavior: 'smooth', block: 'start' });
            }, 100);
=======
        if (result.success) {
            document.getElementById('resultsPanel').classList.remove('show');
            scannedProduct = {
                name: 'Scanned Product',
                nutrition: result.data,
                price: null
            };
            askForPrice(result.data);
        } else {
            showMessageBox(result.error || 'Validation failed', 'error');
>>>>>>> 76e1e8ad
        }
    } catch (error) {
        hideLoading();
        showMessageBox('Network error! Please try again.', 'error');
    }
}

async function askForPrice(nutritionData) {
    const priceHtml = `
        <div style="max-width: 500px; margin: 30px auto; text-align: center; background: var(--white); padding: 40px; border-radius: 20px; box-shadow: 0 4px 20px var(--shadow);">
            <h3 style="color: var(--primary-green); margin-bottom: 15px; font-family: 'Playfair Display', serif; font-size: 1.8rem;">Add Price (Optional)</h3>
            <p style="color: var(--medium-text); margin-bottom: 25px;">
                Enter the product price to get a value-for-money analysis
            </p>

            <form id="priceForm" onsubmit="submitPrice(event)" style="display: flex; flex-direction: column; gap: 15px;">
                <div class="form-group">
                    <label class="form-label">Price ($)</label>
                    <input type="number"
                           step="0.01"
                           name="price"
                           class="form-input"
                           placeholder="0.00"
                           style="font-size: 1.2rem; text-align: center;">
                </div>

                <div style="display: flex; gap: 10px;">
                    <button type="submit" class="btn primary" style="flex: 1;">Continue</button>
                    <button type="button" class="btn" onclick="submitPrice(null)" style="flex: 1;">Skip</button>
                </div>
            </form>
        </div>
    `;

    window.pendingNutritionData = nutritionData;

<<<<<<< HEAD
            // Store in scannedProduct
            scannedProduct = {
                name: 'Manual Entry',
                nutrition: nutritionData,
                price: null
            };

            // Display nutrition facts
            displayNutritionFacts(nutritionData);
            showMessageBox('✓ Manual nutrition data entered successfully!', 'success');
=======
    const resultsPanel = document.getElementById('resultsPanel');
    resultsPanel.innerHTML = priceHtml;
    resultsPanel.classList.add('show');
}

async function submitPrice(event) {
    let price = null;

    if (event && event.preventDefault) {
        event.preventDefault();
        const form = event.target;
        const formData = new FormData(form);
        price = formData.get('price');
        price = price ? parseFloat(price) : null;
    }

    const productData = {
        name: scannedProduct?.name || 'Product',
        brand: 'N/A',
        category: 'Food',
        price: price,
        nutrition: window.pendingNutritionData
    };

    scannedProduct = productData;
    await analyzeProduct();
}

// ============================================================================
// PRODUCT ANALYSIS
// ============================================================================

function displayProduct(product) {
    document.getElementById('productName').textContent = product.name || 'Unknown';
    document.getElementById('productBrand').textContent = product.brand || 'Unknown';
    document.getElementById('productCategory').textContent = product.category || 'Uncategorized';
    document.getElementById('productPrice').textContent = product.price ? product.price.toFixed(2) : '0.00';

    const grid = document.getElementById('nutritionGrid');
    grid.innerHTML = '';

    if (product.nutrition) {
        const nutrients = [
            { key: 'calories', label: 'Calories', unit: '' },
            { key: 'protein', label: 'Protein', unit: 'g' },
            { key: 'carbohydrates', label: 'Carbs', unit: 'g' },
            { key: 'sugar', label: 'Sugar', unit: 'g' },
            { key: 'fat', label: 'Fat', unit: 'g' },
            { key: 'sodium', label: 'Sodium', unit: 'mg' }
        ];

        nutrients.forEach(n => {
            const value = product.nutrition[n.key] || 0;
            grid.innerHTML += `
                <div class="stat-box">
                    <span class="stat-value">${value}${n.unit}</span>
                    <span class="stat-label">${n.label}</span>
                </div>
            `;
        });
    }

    document.getElementById('resultsPanel').classList.add('show');
    document.getElementById('analyzeBtn').disabled = false;
}

async function analyzeProduct() {
    if (!scannedProduct) {
        showMessageBox('Please scan a product first', 'error');
        return;
    }

    showLoading();

    try {
        const response = await fetch(`${API_URL}/agent/evaluate`, {
            method: 'POST',
            headers: { 'Content-Type': 'application/json' },
            body: JSON.stringify({ product: scannedProduct })
        });

        const result = await response.json();
        hideLoading();

        if (response.ok) {
            displayAIResults(result.evaluation);
        } else {
            showMessageBox(result.error || 'Analysis failed', 'error');
>>>>>>> 76e1e8ad
        }
    } catch (error) {
        hideLoading();
        showMessageBox('Network error during analysis', 'error');
        console.error(error);
    }
}

<<<<<<< HEAD
        async function askForPrice(nutritionData) {
            const priceHtml = `
                <div class="card" style="width: 100%; max-width: 100%; margin: 0; padding: 25px; background: var(--white); border-radius: 20px; box-shadow: 0 4px 20px var(--shadow); text-align: center;">
                    <h3 style="color: var(--primary-green); margin-bottom: 15px; font-size: 1.4rem;">💰 Add Price (Optional)</h3>
                    <p style="color: var(--medium-text); margin-bottom: 20px; font-size: 0.95rem;">
                        Enter the product price to get a value-for-money analysis
                    </p>

                    <form id="priceForm" onsubmit="submitPrice(event)" style="display: flex; flex-direction: column; gap: 15px;">
                        <div>
                            <label style="font-size: 1.1rem; margin-bottom: 10px; display: block;">Price ($)</label>
                            <input type="number"
                                   step="0.01"
                                   name="price"
                                   class="form-input"
                                   placeholder="0.00"
                                   style="font-size: 1.3rem; text-align: center; padding: 15px;">
                        </div>
=======
function displayAIResults(evaluation) {
    document.getElementById('overallScore').textContent = evaluation.overall.score + '/100';
    document.getElementById('overallRecommendation').textContent =
        evaluation.overall.recommendation_emoji + ' ' + evaluation.overall.recommendation;

    document.getElementById('healthScore').textContent = evaluation.health_analysis.score;
    document.getElementById('healthSummary').textContent = evaluation.health_analysis.summary;
>>>>>>> 76e1e8ad

    if (evaluation.health_analysis.pros && evaluation.health_analysis.pros.length) {
        document.getElementById('healthPros').innerHTML =
            '<strong style="color: var(--primary-green);">✅ Benefits:</strong><ul style="margin-left: 20px; margin-top: 10px;">' +
            evaluation.health_analysis.pros.map(p => `<li style="margin: 5px 0;">${p}</li>`).join('') +
            '</ul>';
    }

    if (evaluation.health_analysis.cons && evaluation.health_analysis.cons.length) {
        document.getElementById('healthCons').innerHTML =
            '<strong style="color: #d32f2f;">⚠️ Considerations:</strong><ul style="margin-left: 20px; margin-top: 10px;">' +
            evaluation.health_analysis.cons.map(c => `<li style="margin: 5px 0;">${c}</li>`).join('') +
            '</ul>';
    }

<<<<<<< HEAD
            const resultsDiv = document.getElementById('results');
            resultsDiv.innerHTML = priceHtml;
            resultsDiv.style.display = 'block';

            // Scroll to the form
            setTimeout(() => {
                resultsDiv.scrollIntoView({ behavior: 'smooth', block: 'start' });
            }, 100);
        }
=======
    document.getElementById('fitnessScore').textContent = evaluation.fitness_analysis.score;
    document.getElementById('fitnessSummary').textContent = evaluation.fitness_analysis.summary;
    document.getElementById('fitnessBestFor').textContent = evaluation.fitness_analysis.best_for || '-';
    document.getElementById('fitnessRec').textContent = evaluation.fitness_analysis.recommendation || '-';
>>>>>>> 76e1e8ad

    document.getElementById('priceRating').textContent = evaluation.price_analysis.rating || '-';
    document.getElementById('priceSummary').textContent = evaluation.price_analysis.summary || '-';

    document.getElementById('aiResults').style.display = 'block';
    showMessageBox('Analysis complete!', 'success');

    // Send evaluation to chat interface
    sendEvaluationToChat(evaluation);
}

// ============================================================================
// UI UTILITY FUNCTIONS
// ============================================================================

<<<<<<< HEAD
        async function evaluateProduct(productData) {
            showLoading();
            hideResults();
=======
function showLoading() {
    document.getElementById('loading').classList.add('show');
}
>>>>>>> 76e1e8ad

function hideLoading() {
    document.getElementById('loading').classList.remove('show');
}

function hideResults() {
    document.getElementById('resultsPanel').classList.remove('show');
    document.getElementById('aiResults').style.display = 'none';
}

<<<<<<< HEAD
                if (result.success) {
                    displayEvaluation(result.evaluation, productData);
                    showMessageBox('✓ Analysis complete!', 'success');
                } else {
                    showMessageBox(result.error || 'Evaluation failed', 'error');
                }
            } catch (error) {
                hideLoading();
                showMessageBox('Network error! Please try again.', 'error');
            }
        }

        function displayEvaluation(evaluation, product) {
            const resultHtml = `
                <div class="card" style="width: 100%; max-width: 100%; margin: 0; padding: 25px; background: var(--white); border-radius: 20px; box-shadow: 0 4px 20px var(--shadow);">
                    <h2 style="color: var(--primary-green); margin-bottom: 20px; font-size: 1.5rem;">🧠 Nutrition Analysis</h2>

                    <div style="background: var(--mint); padding: 15px; border-radius: 10px; margin-bottom: 20px;">
                        <h3 style="color: var(--primary-green); margin-bottom: 8px; font-size: 1.1rem;">${product.name || 'Product'}</h3>
                        ${product.price ? `<p style="color: var(--medium-text); font-size: 0.95rem;">Price: $${product.price.toFixed(2)}</p>` : ''}
                    </div>

                    <div style="white-space: pre-wrap; line-height: 1.7; color: var(--dark-text); font-size: 0.95rem;">
                        ${evaluation.summary || evaluation}
                    </div>

                    <button class="btn primary" onclick="resetScanner()" style="margin-top: 20px; width: 100%;">
                        Scan Another Product
                    </button>
                </div>
            `;

            const resultsDiv = document.getElementById('results');
            resultsDiv.innerHTML = resultHtml;
            resultsDiv.style.display = 'block';

            // Scroll to the results
            setTimeout(() => {
                resultsDiv.scrollIntoView({ behavior: 'smooth', block: 'start' });
            }, 100);
        }

        function resetScanner() {
            document.getElementById('results').style.display = 'none';
            document.getElementById('results').innerHTML = '';
            document.getElementById('imagePreview').innerHTML = '';
            const imageInput = document.getElementById('imageInput');
            if (imageInput) imageInput.value = '';
            scannedProduct = null;
            window.ocrOriginalData = null;
            window.pendingNutritionData = null;
        }
=======
function showMessageBox(message, type) {
    const box = document.getElementById('messageBox');
    box.textContent = message;
    box.className = `message show ${type}`;
    setTimeout(() => box.classList.remove('show'), 5000);
}

// ============================================================================
// AI CHAT FUNCTIONS
// ============================================================================

function addChatMessage(message, isUser = false) {
    const chatMessages = document.getElementById('chatMessages');
    const chatWelcome = document.getElementById('chatWelcome');

    // Hide welcome message on first interaction
    if (chatWelcome) {
        chatWelcome.style.display = 'none';
    }

    // Create message element
    const messageDiv = document.createElement('div');
    messageDiv.className = `chat-message ${isUser ? 'user' : 'ai'}`;

    const avatar = document.createElement('div');
    avatar.className = 'chat-avatar';
    avatar.textContent = isUser ? '👤' : '🤖';

    const bubble = document.createElement('div');
    bubble.className = 'chat-bubble';
    bubble.innerHTML = parseMarkdown(message);
>>>>>>> 76e1e8ad

    messageDiv.appendChild(avatar);
    messageDiv.appendChild(bubble);

    // Insert before typing indicator
    const typingIndicator = document.getElementById('typingIndicator');
    chatMessages.insertBefore(messageDiv, typingIndicator);

    // Scroll to bottom
    chatMessages.scrollTop = chatMessages.scrollHeight;

    // Store in history
    chatHistory.push({ message, isUser, timestamp: new Date() });
}

function showTypingIndicator() {
    const typingIndicator = document.getElementById('typingIndicator');
    typingIndicator.style.display = 'flex';

    const chatMessages = document.getElementById('chatMessages');
    chatMessages.scrollTop = chatMessages.scrollHeight;
}

function hideTypingIndicator() {
    const typingIndicator = document.getElementById('typingIndicator');
    typingIndicator.style.display = 'none';
}

async function sendChatMessage() {
    const chatInput = document.getElementById('chatInput');
    const chatSendBtn = document.getElementById('chatSendBtn');
    const message = chatInput.value.trim();

    if (!message) return;

    // Add user message to chat
    addChatMessage(message, true);

    // Clear input
    chatInput.value = '';

    // Disable send button
    chatSendBtn.disabled = true;

    // Show typing indicator
    showTypingIndicator();

    try {
        // Prepare context with recent product if available
        const requestData = {
            message: message
        };

        // Add scanned product to context if available
        if (scannedProduct) {
            requestData.product = scannedProduct;
        }

        // Send to API
        const response = await fetch(`${API_URL}/agent/chat`, {
            method: 'POST',
            headers: { 'Content-Type': 'application/json' },
            body: JSON.stringify(requestData)
        });

        const result = await response.json();

        // Hide typing indicator
        hideTypingIndicator();

        if (response.ok) {
            // Add AI response to chat
            addChatMessage(result.message, false);
        } else {
            // Add error message
            addChatMessage('Sorry, I encountered an error. Please try again!', false);
            console.error('Chat error:', result.error);
        }

    } catch (error) {
        hideTypingIndicator();
        addChatMessage('Sorry, I\'m having trouble connecting. Please check your internet connection!', false);
        console.error('Chat network error:', error);
    } finally {
        // Re-enable send button
        chatSendBtn.disabled = false;
        chatInput.focus();
    }
}

function sendQuickMessage(message) {
    const chatInput = document.getElementById('chatInput');
    chatInput.value = message;
    sendChatMessage();
}

function sendEvaluationToChat(evaluation) {
    // Hide welcome message
    const chatWelcome = document.getElementById('chatWelcome');
    if (chatWelcome) {
        chatWelcome.style.display = 'none';
    }

    // Check if companion_message exists in evaluation
    if (evaluation && evaluation.companion_message) {
        addChatMessage(evaluation.companion_message, false);
    } else {
        // Fallback: create summary from evaluation data
        const product = evaluation.product || {};
        const overall = evaluation.overall || {};

        let message = `I analyzed ${product.name || 'this product'}!\n\n`;
        message += `Overall Score: ${overall.score || 0}/100\n`;
        message += `Recommendation: ${overall.recommendation || 'See details for more info'}`;

        addChatMessage(message, false);
    }

    // Scroll to bottom
    const chatMessages = document.getElementById('chatMessages');
    chatMessages.scrollTop = chatMessages.scrollHeight;
}

// ============================================================================
// INITIALIZATION
// ============================================================================

function hasProfile(p) {
  if (!p) return false;
  const hasHeight =
    (typeof p.height === 'string' && p.height.length > 0) ||
    (Number.isFinite(p.height_cm) && p.height_cm > 0) ||
    (Number.isFinite(p.height_feet) && Number.isFinite(p.height_inches));
  const hasGoal = !!p.goal_type;
  return hasHeight && hasGoal;
}

function init() {
    console.log('🚀 Initializing BalanceBot...');
    
    const savedUser = localStorage.getItem('nutriscan_user');
    
    if (savedUser) {
        try {
            currentUser = JSON.parse(savedUser);
            console.log('👤 Found saved user:', currentUser.username);
            
            // Check if profile is complete
            const complete = hasProfile(currentUser.profile);
            complete ? showDashboard() : showProfileSetup();
            
        } catch (error) {
            console.error('❌ Error parsing saved user:', error);
            localStorage.removeItem('nutriscan_user');
            showWelcomeScreen();
        }
    } else {
        console.log('👋 No saved user - showing welcome screen');
        showWelcomeScreen();
    }
}

// Initialize when DOM is ready
if (document.readyState === 'loading') {
    document.addEventListener('DOMContentLoaded', init);
} else {
    init();
}
</script>
</body>
</html><|MERGE_RESOLUTION|>--- conflicted
+++ resolved
@@ -1786,22 +1786,11 @@
     }
 }
 
-<<<<<<< HEAD
         function logout() {
             currentUser = null;
             localStorage.removeItem('nutriscan_user');
-            hideAllScreens();
-            document.getElementById('welcomeScreen').classList.remove('hidden');
-            updateNav(false);
-        }
-=======
-function logout() {
-    console.log('👋 Logging out');
-    currentUser = null;
-    localStorage.removeItem('nutriscan_user');
-    location.reload();
-}
->>>>>>> 76e1e8ad
+            location.reload();
+        }
 
 // ============================================================================
 // PROFILE MANAGEMENT
@@ -1930,14 +1919,10 @@
             dietary_restrictions: dietaryRestrictions.join(', ')
         };
 
-<<<<<<< HEAD
         console.log('[DEBUG] submitProfile payload:', payload);
 
-        // Use the setup endpoint for initial profile
-=======
         console.log('📤 Submitting profile:', payload);
 
->>>>>>> 76e1e8ad
         const response = await fetch(`${API_URL}/profile/setup`, {
             method: 'POST',
             headers: { 'Content-Type': 'application/json' },
@@ -2002,37 +1987,11 @@
     const ageCategory = document.getElementById('editAge').value;
     const dietaryRestrictions = document.getElementById('editDietaryRestrictions').value.trim();
 
-<<<<<<< HEAD
-            // Debug payload sent to server
-            console.log('[DEBUG] Sending profile payload:', updatedProfile);
-
-            try {
-                const response = await fetch(`${API_URL}/profile`, {
-                    method: 'POST',
-                    headers: { 'Content-Type': 'application/json' },
-                    body: JSON.stringify(updatedProfile)
-                });
-
-                if (response.ok) {
-                    await loadUserProfile();
-                    showMessage('settingsMessage', 'Profile updated successfully!', 'success');
-                    setTimeout(() => showDashboard(), 2000);
-                } else {
-                    const resJson = await response.json().catch(() => ({}));
-                    showMessage('settingsMessage', resJson.error || 'Failed to update profile', 'error');
-                }
-            } catch (error) {
-                console.error('saveProfile error:', error);
-                showMessage('settingsMessage', 'Network error', 'error');
-            }
-        }
-=======
     const heightPattern = /^\d+'\d{1,2}$/;
     if (!heightPattern.test(heightRaw)) {
         showMessage('settingsMessage', "Height must be in format 5'8 (feet'apostrophe'inches).", 'error');
         return;
     }
->>>>>>> 76e1e8ad
 
     const weightVal = parseFloat(weightRaw);
     if (Number.isNaN(weightVal) || weightVal <= 0) {
@@ -2040,16 +1999,17 @@
         return;
     }
 
-    const updatedProfile = {
-        height: heightRaw,
-        current_weight_lbs: Math.round(weightVal),
-        gender: gender,
-        age_category: ageCategory,
-        goal_type: document.getElementById('editGoal').value,
-        activity_level: document.getElementById('editActivity').value,
-        diet_type: document.getElementById('editDiet').value,
-        dietary_restrictions: dietaryRestrictions
-    };
+            // Build payload - round weight to integer pounds to reduce precision issues
+            const updatedProfile = {
+                height: heightRaw, // e.g. "5'8"
+                current_weight_lbs: Math.round(weightVal),
+                gender: gender,
+                age_category: ageCategory,
+                goal_type: document.getElementById('editGoal').value,
+                activity_level: document.getElementById('editActivity').value,
+                diet_type: document.getElementById('editDiet').value,
+                dietary_restrictions: dietaryRestrictions
+            };
 
     try {
         const response = await fetch(`${API_URL}/profile`, {
@@ -2083,102 +2043,228 @@
     showLoading();
     hideResults();
 
-    const formData = new FormData();
-    formData.append('image', file);
+            const formData = new FormData();
+            formData.append('image', file);
+
+            try {
+                const response = await fetch(`${API_URL}/nutrition/ocr`, {
+                    method: 'POST',
+                    body: formData
+                });
+
+                const result = await response.json();
+                hideLoading();
+
+                if (result.success) {
+                    if (result.needs_clarification) {
+                        // Show clarification form
+                        showClarificationForm(result.data, result.clarification_fields, result.message);
+                    } else {
+                        // OCR successful, data is complete
+                        scannedProduct = {
+                            name: 'Scanned Product',
+                            nutrition: result.data,
+                            price: null
+                        };
+                        // Ask for price
+                        askForPrice(result.data);
+                    }
+                } else if (result.needs_manual_entry) {
+                    // OCR failed, prompt manual entry
+                    showMessageBox(result.error || 'OCR failed. Please enter nutrition facts manually.', 'warning');
+                    setTimeout(() => showManualInput(), 1500);
+                } else {
+                    showMessageBox(result.error || 'Failed to process image', 'error');
+                }
+            } catch (error) {
+                hideLoading();
+                showMessageBox('Network error! Please try again.', 'error');
+            }
+        }
+
+        function displayProduct(product) {
+            document.getElementById('productName').textContent = product.name || 'Unknown';
+            document.getElementById('productBrand').textContent = product.brand || 'Unknown';
+            document.getElementById('productCategory').textContent = product.category || 'Uncategorized';
+            document.getElementById('productPrice').textContent = product.price ? product.price.toFixed(2) : '0.00';
+
+            const grid = document.getElementById('nutritionGrid');
+            grid.innerHTML = '';
+
+            if (product.nutrition) {
+                const nutrients = [
+                    { key: 'calories', label: 'Calories', unit: '' },
+                    { key: 'protein', label: 'Protein', unit: 'g' },
+                    { key: 'carbohydrates', label: 'Carbs', unit: 'g' },
+                    { key: 'sugar', label: 'Sugar', unit: 'g' },
+                    { key: 'fat', label: 'Fat', unit: 'g' },
+                    { key: 'sodium', label: 'Sodium', unit: 'mg' }
+                ];
+
+                nutrients.forEach(n => {
+                    const value = product.nutrition[n.key] || 0;
+                    grid.innerHTML += `
+                        <div class="stat-box">
+                            <span class="stat-value">${value}${n.unit}</span>
+                            <span class="stat-label">${n.label}</span>
+                        </div>
+                    `;
+                });
+            }
+
+            document.getElementById('resultsPanel').classList.add('show');
+            document.getElementById('analyzeBtn').disabled = false;
+        }
+
+        async function analyzeProduct() {
+    if (!scannedProduct) {
+        showMessageBox('Please scan a product first', 'error');
+        return;
+    }
+
+    showLoading();
 
     try {
-        const response = await fetch(`${API_URL}/nutrition/ocr`, {
+        const response = await fetch(`${API_URL}/agent/evaluate`, {
             method: 'POST',
-            body: formData
+            headers: { 'Content-Type': 'application/json' },
+            body: JSON.stringify({ product: scannedProduct })
         });
 
         const result = await response.json();
         hideLoading();
 
-        if (result.success) {
-            if (result.needs_clarification) {
-                showClarificationForm(result.data, result.clarification_fields, result.message);
-            } else {
-                scannedProduct = {
-                    name: 'Scanned Product',
-                    nutrition: result.data,
-                    price: null
-                };
-                askForPrice(result.data);
-            }
-        } else if (result.needs_manual_entry) {
-            showMessageBox(result.error || 'OCR failed. Please enter nutrition facts manually.', 'warning');
-            setTimeout(() => showManualInput(), 1500);
+        if (response.ok) {
+            displayAIResults(result.evaluation);
         } else {
-            showMessageBox(result.error || 'Failed to process image', 'error');
+            showMessageBox(result.error || 'Analysis failed', 'error');
         }
     } catch (error) {
         hideLoading();
-        showMessageBox('Network error! Please try again.', 'error');
+        showMessageBox('Network error during analysis', 'error');
+        console.error(error);
     }
 }
-
-// ============================================================================
-// MANUAL ENTRY & CLARIFICATION
-// ============================================================================
-
-function showManualInput() {
-    const manualFormHtml = `
-        <div style="max-width: 600px; margin: 30px auto; background: var(--white); padding: 40px; border-radius: 20px; box-shadow: 0 4px 20px var(--shadow);">
-            <h3 style="color: var(--primary-green); margin-bottom: 20px; font-family: 'Playfair Display', serif; font-size: 1.8rem;">Manual Nutrition Entry</h3>
-            <p style="color: var(--medium-text); margin-bottom: 25px;">Enter nutrition facts from the label</p>
-
-            <form id="manualNutritionForm" onsubmit="submitManualEntry(event)">
-                <div style="display: grid; grid-template-columns: 1fr 1fr; gap: 15px;">
-                    <div class="form-group">
-                        <label class="form-label">Total Fat (g) *</label>
-                        <input type="number" step="0.1" name="fat_total" class="form-input" required>
-                    </div>
-                    <div class="form-group">
-                        <label class="form-label">Total Sugar (g) *</label>
-                        <input type="number" step="0.1" name="sugar_total" class="form-input" required>
-                    </div>
-                    <div class="form-group">
-                        <label class="form-label">Sodium (mg) *</label>
-                        <input type="number" step="1" name="sodium" class="form-input" required>
-                    </div>
-                    <div class="form-group">
-                        <label class="form-label">Total Carbs (g) *</label>
-                        <input type="number" step="0.1" name="carbs_total" class="form-input" required>
-                    </div>
-                    <div class="form-group">
-                        <label class="form-label">Protein (g) *</label>
-                        <input type="number" step="0.1" name="protein" class="form-input" required>
-                    </div>
-                    <div class="form-group">
-                        <label class="form-label">Cholesterol (mg) *</label>
-                        <input type="number" step="1" name="cholesterol" class="form-input" required>
-                    </div>
-                    <div class="form-group">
-                        <label class="form-label">Serving Size *</label>
-                        <input type="text" name="serving_size" class="form-input" placeholder="e.g., 100g" required>
-                    </div>
-                    <div class="form-group">
-                        <label class="form-label">Servings Per Container *</label>
-                        <input type="number" step="0.1" name="servings_per_container" class="form-input" required>
-                    </div>
-                    <div class="form-group">
-                        <label class="form-label">Calories (optional)</label>
-                        <input type="number" step="1" name="calories" class="form-input">
-                    </div>
-                    <div class="form-group">
-                        <label class="form-label">Saturated Fat (g)</label>
-                        <input type="number" step="0.1" name="saturated_fat" class="form-input">
-                    </div>
-                    <div class="form-group">
-                        <label class="form-label">Trans Fat (g)</label>
-                        <input type="number" step="0.1" name="trans_fat" class="form-input">
-                    </div>
-                    <div class="form-group">
-                        <label class="form-label">Dietary Fiber (g)</label>
-                        <input type="number" step="0.1" name="dietary_fiber" class="form-input">
-                    </div>
-                </div>
+        function displayAIResults(evaluation) {
+            document.getElementById('overallScore').textContent = evaluation.overall.score + '/100';
+            document.getElementById('overallRecommendation').textContent =
+                evaluation.overall.recommendation_emoji + ' ' + evaluation.overall.recommendation;
+
+            document.getElementById('healthScore').textContent = evaluation.health_analysis.score;
+            document.getElementById('healthSummary').textContent = evaluation.health_analysis.summary;
+
+            if (evaluation.health_analysis.pros && evaluation.health_analysis.pros.length) {
+                document.getElementById('healthPros').innerHTML =
+                    '<strong style="color: var(--primary-green);">✅ Benefits:</strong><ul style="margin-left: 20px; margin-top: 10px;">' +
+                    evaluation.health_analysis.pros.map(p => `<li style="margin: 5px 0;">${p}</li>`).join('') +
+                    '</ul>';
+            }
+
+            if (evaluation.health_analysis.cons && evaluation.health_analysis.cons.length) {
+                document.getElementById('healthCons').innerHTML =
+                    '<strong style="color: #d32f2f;">⚠️ Considerations:</strong><ul style="margin-left: 20px; margin-top: 10px;">' +
+                    evaluation.health_analysis.cons.map(c => `<li style="margin: 5px 0;">${c}</li>`).join('') +
+                    '</ul>';
+            }
+
+            document.getElementById('fitnessScore').textContent = evaluation.fitness_analysis.score;
+            document.getElementById('fitnessSummary').textContent = evaluation.fitness_analysis.summary;
+            document.getElementById('fitnessBestFor').textContent = evaluation.fitness_analysis.best_for || '-';
+            document.getElementById('fitnessRec').textContent = evaluation.fitness_analysis.recommendation || '-';
+
+            document.getElementById('priceRating').textContent = evaluation.price_analysis.rating || '-';
+            document.getElementById('priceSummary').textContent = evaluation.price_analysis.summary || '-';
+
+            document.getElementById('aiResults').style.display = 'block';
+            showMessageBox('Analysis complete!', 'success');
+
+            // Send evaluation to chat interface
+            sendEvaluationToChat(evaluation);
+        }
+
+
+        // Utility Functions
+        function showLoading() {
+            document.getElementById('loading').classList.add('show');
+        }
+
+        function hideLoading() {
+            document.getElementById('loading').classList.remove('show');
+        }
+
+        function hideResults() {
+            document.getElementById('resultsPanel').classList.remove('show');
+            document.getElementById('aiResults').style.display = 'none';
+        }
+
+        function showMessageBox(message, type) {
+            const box = document.getElementById('messageBox');
+            box.textContent = message;
+            box.className = `message show ${type}`;
+            setTimeout(() => box.classList.remove('show'), 5000);
+        }
+
+        // ============================================================================
+        // MANUAL ENTRY & CLARIFICATION FUNCTIONS
+        // ============================================================================
+
+        function showManualInput() {
+            const manualFormHtml = `
+                <div class="card" style="max-width: 600px; margin: 30px auto;">
+                    <h3 style="color: var(--primary-green); margin-bottom: 20px;">Manual Nutrition Entry</h3>
+                    <p style="color: var(--medium-text); margin-bottom: 25px;">Enter nutrition facts from the label</p>
+
+                    <form id="manualNutritionForm" onsubmit="submitManualEntry(event)">
+                        <div style="display: grid; grid-template-columns: 1fr 1fr; gap: 15px;">
+                            <div>
+                                <label>Total Fat (g) *</label>
+                                <input type="number" step="0.1" name="fat_total" required>
+                            </div>
+                            <div>
+                                <label>Total Sugar (g) *</label>
+                                <input type="number" step="0.1" name="sugar_total" required>
+                            </div>
+                            <div>
+                                <label>Sodium (mg) *</label>
+                                <input type="number" step="1" name="sodium" required>
+                            </div>
+                            <div>
+                                <label>Total Carbs (g) *</label>
+                                <input type="number" step="0.1" name="carbs_total" required>
+                            </div>
+                            <div>
+                                <label>Protein (g) *</label>
+                                <input type="number" step="0.1" name="protein" required>
+                            </div>
+                            <div>
+                                <label>Cholesterol (mg) *</label>
+                                <input type="number" step="1" name="cholesterol" required>
+                            </div>
+                            <div>
+                                <label>Serving Size *</label>
+                                <input type="text" name="serving_size" placeholder="e.g., 100g" required>
+                            </div>
+                            <div>
+                                <label>Servings Per Container *</label>
+                                <input type="number" step="0.1" name="servings_per_container" required>
+                            </div>
+                            <div>
+                                <label>Calories (optional)</label>
+                                <input type="number" step="1" name="calories">
+                            </div>
+                            <div>
+                                <label>Saturated Fat (g)</label>
+                                <input type="number" step="0.1" name="saturated_fat">
+                            </div>
+                            <div>
+                                <label>Trans Fat (g)</label>
+                                <input type="number" step="0.1" name="trans_fat">
+                            </div>
+                            <div>
+                                <label>Dietary Fiber (g)</label>
+                                <input type="number" step="0.1" name="dietary_fiber">
+                            </div>
+                        </div>
 
                 <div style="display: flex; gap: 10px; margin-top: 25px;">
                     <button type="submit" class="btn primary" style="flex: 1;">Submit</button>
@@ -2188,143 +2274,16 @@
         </div>
     `;
 
-    const resultsPanel = document.getElementById('resultsPanel');
-    resultsPanel.innerHTML = manualFormHtml;
-    resultsPanel.classList.add('show');
-}
+            document.getElementById('results').innerHTML = manualFormHtml;
+            document.getElementById('results').style.display = 'block';
+        }
 
 function hideManualInput() {
     document.getElementById('resultsPanel').classList.remove('show');
 }
 
-<<<<<<< HEAD
-            const reader = new FileReader();
-            reader.onload = (e) => {
-                document.getElementById('imagePreview').innerHTML =
-                    `<img src="${e.target.result}" style="max-width: 400px; border-radius: 12px; box-shadow: 0 4px 15px var(--shadow);">`;
-            };
-            reader.readAsDataURL(file);
-
-            showLoading();
-            hideResults();
-
-            // DEMO MODE: Simulate successful OCR with mock data
-            // Simulate processing delay
-            setTimeout(() => {
-                hideLoading();
-
-                // Mock nutrition data - realistic values for a typical food product
-                const mockNutritionData = {
-                    fat_total: 12.5,
-                    sugar_total: 8.0,
-                    sodium: 450,
-                    carbs_total: 35.0,
-                    protein: 10.0,
-                    cholesterol: 25,
-                    serving_size: '100g',
-                    servings_per_container: 2.5,
-                    calories: 280,
-                    saturated_fat: 3.5,
-                    dietary_fiber: 4.0
-                };
-
-                scannedProduct = {
-                    name: 'Sample Product',
-                    nutrition: mockNutritionData,
-                    price: null
-                };
-
-                // Show success message
-                showMessageBox('✓ Nutrition facts extracted successfully!', 'success');
-
-                // Display nutrition facts first
-                displayNutritionFacts(mockNutritionData);
-            }, 1500); // 1.5 second delay to simulate processing
-        }
-
-        function displayNutritionFacts(nutritionData) {
-            const nutritionHtml = `
-                <div class="card" style="width: 100%; max-width: 100%; margin: 0; padding: 25px; background: var(--white); border-radius: 20px; box-shadow: 0 4px 20px var(--shadow);">
-                    <h2 style="color: var(--primary-green); margin-bottom: 20px; font-size: 1.6rem; text-align: center; border-bottom: 3px solid var(--primary-green); padding-bottom: 15px;">
-                        📊 Nutrition Facts
-                    </h2>
-
-                    <div style="background: var(--mint); padding: 15px; border-radius: 12px; margin-bottom: 20px;">
-                        <div style="display: flex; justify-content: space-between; align-items: center; font-size: 1.1rem; font-weight: 600; color: var(--primary-green);">
-                            <span>Serving Size</span>
-                            <span>${nutritionData.serving_size}</span>
-                        </div>
-                        <div style="display: flex; justify-content: space-between; align-items: center; font-size: 0.95rem; color: var(--medium-text); margin-top: 5px;">
-                            <span>Servings Per Container</span>
-                            <span>${nutritionData.servings_per_container}</span>
-                        </div>
-                    </div>
-
-                    ${nutritionData.calories ? `
-                    <div style="background: var(--primary-green); color: white; padding: 15px; border-radius: 12px; margin-bottom: 20px; text-align: center;">
-                        <div style="font-size: 0.9rem; margin-bottom: 5px;">Calories</div>
-                        <div style="font-size: 2.5rem; font-weight: 700;">${nutritionData.calories}</div>
-                    </div>
-                    ` : ''}
-
-                    <div style="border-top: 8px solid var(--dark-text); padding-top: 15px;">
-                        <div style="display: grid; gap: 12px;">
-                            ${createNutrientRow('Total Fat', nutritionData.fat_total, 'g', true)}
-                            ${nutritionData.saturated_fat ? createNutrientRow('Saturated Fat', nutritionData.saturated_fat, 'g', false, true) : ''}
-                            ${createNutrientRow('Cholesterol', nutritionData.cholesterol, 'mg', true)}
-                            ${createNutrientRow('Sodium', nutritionData.sodium, 'mg', true)}
-                            ${createNutrientRow('Total Carbohydrate', nutritionData.carbs_total, 'g', true)}
-                            ${nutritionData.dietary_fiber ? createNutrientRow('Dietary Fiber', nutritionData.dietary_fiber, 'g', false, true) : ''}
-                            ${createNutrientRow('Total Sugars', nutritionData.sugar_total, 'g', false, true)}
-                            ${createNutrientRow('Protein', nutritionData.protein, 'g', true)}
-                        </div>
-                    </div>
-
-                    <div style="margin-top: 25px; display: flex; gap: 10px;">
-                        <button class="btn primary" onclick="proceedToPrice()" style="flex: 1;">
-                            Continue to Analysis
-                        </button>
-                        <button class="btn secondary" onclick="resetScanner()" style="flex: 1;">
-                            Cancel
-                        </button>
-                    </div>
-                </div>
-            `;
-
-            const resultsDiv = document.getElementById('results');
-            resultsDiv.innerHTML = nutritionHtml;
-            resultsDiv.style.display = 'block';
-
-            // Scroll to the nutrition facts
-            setTimeout(() => {
-                resultsDiv.scrollIntoView({ behavior: 'smooth', block: 'start' });
-            }, 100);
-        }
-
-        function createNutrientRow(name, value, unit, bold = false, indent = false) {
-            const weight = bold ? '600' : '400';
-            const leftPadding = indent ? '20px' : '0';
-            const borderTop = bold ? '1px solid var(--soft-green)' : 'none';
-
-            return `
-                <div style="display: flex; justify-content: space-between; padding: 10px ${leftPadding}; border-top: ${borderTop};">
-                    <span style="font-weight: ${weight}; color: var(--dark-text);">${name}</span>
-                    <span style="font-weight: ${weight}; color: var(--dark-text);">${value}${unit}</span>
-                </div>
-            `;
-        }
-
-        function proceedToPrice() {
-            // Store the current nutrition data
-            const nutritionData = scannedProduct.nutrition;
-
-            // Ask for price
-            askForPrice(nutritionData);
-        }
-=======
 async function submitManualEntry(event) {
     event.preventDefault();
->>>>>>> 76e1e8ad
 
     const form = event.target;
     const formData = new FormData(form);
@@ -2336,267 +2295,160 @@
         }
     }
 
-    showLoading();
-
-    try {
-        const response = await fetch(`${API_URL}/nutrition/manual`, {
-            method: 'POST',
-            headers: { 'Content-Type': 'application/json' },
-            body: JSON.stringify(nutritionData)
-        });
-
-        const result = await response.json();
-        hideLoading();
-
-        if (result.success) {
-            hideManualInput();
-            scannedProduct = {
-                name: 'Manual Entry',
-                nutrition: result.data,
-                price: null
-            };
-            askForPrice(result.data);
-        } else {
-            showMessageBox(result.error || 'Validation failed', 'error');
-        }
-    } catch (error) {
-        hideLoading();
-        showMessageBox('Network error! Please try again.', 'error');
-    }
-}
-
-function showClarificationForm(originalData, clarificationFields, message) {
-    let fieldsHtml = '';
-
-    for (const [fieldName, fieldInfo] of Object.entries(clarificationFields)) {
-        const displayName = fieldInfo.display_name;
-        const currentValue = fieldInfo.value || '';
-        const status = fieldInfo.status;
-        const statusBadge = status === 'missing' ?
-            '<span style="color: red; font-size: 0.8em;">(Missing)</span>' :
-            `<span style="color: orange; font-size: 0.8em;">(Low Confidence: ${(fieldInfo.confidence * 100).toFixed(0)}%)</span>`;
-
-        fieldsHtml += `
-            <div class="form-group">
-                <label class="form-label">${displayName} ${statusBadge}</label>
-                <input type="text"
-                       class="form-input"
-                       name="${fieldName}"
-                       value="${currentValue}"
-                       placeholder="Enter value">
-            </div>
-        `;
-    }
-
-    const clarificationHtml = `
-        <div style="max-width: 600px; margin: 30px auto; background: var(--white); padding: 40px; border-radius: 20px; box-shadow: 0 4px 20px var(--shadow);">
-            <h3 style="color: var(--primary-green); margin-bottom: 15px; font-family: 'Playfair Display', serif; font-size: 1.8rem;">Verify Nutrition Data</h3>
-            <p style="color: var(--medium-text); margin-bottom: 25px;">${message}</p>
-
-            <form id="clarificationForm" onsubmit="submitClarification(event)">
-                <div style="display: grid; grid-template-columns: 1fr 1fr; gap: 15px;">
-                    ${fieldsHtml}
-                </div>
-
-                <div style="display: flex; gap: 10px; margin-top: 25px;">
-                    <button type="submit" class="btn primary" style="flex: 1;">Confirm</button>
-                    <button type="button" class="btn" onclick="showManualInput()" style="flex: 1;">Manual Entry Instead</button>
+            showLoading();
+
+            try {
+                const response = await fetch(`${API_URL}/nutrition/manual`, {
+                    method: 'POST',
+                    headers: { 'Content-Type': 'application/json' },
+                    body: JSON.stringify(nutritionData)
+                });
+
+                const result = await response.json();
+                hideLoading();
+
+                if (result.success) {
+                    hideManualInput();
+                    scannedProduct = {
+                        name: 'Manual Entry',
+                        nutrition: result.data,
+                        price: null
+                    };
+                    // Ask for price
+                    askForPrice(result.data);
+                } else {
+                    showMessageBox(result.error || 'Validation failed', 'error');
+                }
+            } catch (error) {
+                hideLoading();
+                showMessageBox('Network error! Please try again.', 'error');
+            }
+        }
+
+        function showClarificationForm(originalData, clarificationFields, message) {
+            let fieldsHtml = '';
+
+            for (const [fieldName, fieldInfo] of Object.entries(clarificationFields)) {
+                const displayName = fieldInfo.display_name;
+                const currentValue = fieldInfo.value || '';
+                const status = fieldInfo.status;
+                const statusBadge = status === 'missing' ?
+                    '<span style="color: red; font-size: 0.8em;">(Missing)</span>' :
+                    `<span style="color: orange; font-size: 0.8em;">(Low Confidence: ${(fieldInfo.confidence * 100).toFixed(0)}%)</span>`;
+
+                fieldsHtml += `
+                    <div>
+                        <label>${displayName} ${statusBadge}</label>
+                        <input type="text"
+                               name="${fieldName}"
+                               value="${currentValue}"
+                               placeholder="Enter value">
+                    </div>
+                `;
+            }
+
+            const clarificationHtml = `
+                <div class="card" style="max-width: 600px; margin: 30px auto;">
+                    <h3 style="color: var(--primary-green); margin-bottom: 15px;">Verify Nutrition Data</h3>
+                    <p style="color: var(--medium-text); margin-bottom: 25px;">${message}</p>
+
+                    <form id="clarificationForm" onsubmit="submitClarification(event)">
+                        <div style="display: grid; grid-template-columns: 1fr 1fr; gap: 15px;">
+                            ${fieldsHtml}
+                        </div>
+
+                        <div style="display: flex; gap: 10px; margin-top: 25px;">
+                            <button type="submit" class="btn primary" style="flex: 1;">Confirm</button>
+                            <button type="button" class="btn secondary" onclick="showManualInput()" style="flex: 1;">Manual Entry Instead</button>
+                        </div>
+                    </form>
+                </div>
+            `;
+
+            // Store original data for later
+            window.ocrOriginalData = originalData;
+
+            document.getElementById('results').innerHTML = clarificationHtml;
+            document.getElementById('results').style.display = 'block';
+        }
+
+        async function submitClarification(event) {
+            event.preventDefault();
+
+            const form = event.target;
+            const formData = new FormData(form);
+
+            const corrections = {};
+            for (const [key, value] of formData.entries()) {
+                if (value) {
+                    corrections[key] = value;
+                }
+            }
+
+            showLoading();
+
+            try {
+                const response = await fetch(`${API_URL}/nutrition/clarify`, {
+                    method: 'POST',
+                    headers: { 'Content-Type': 'application/json' },
+                    body: JSON.stringify({
+                        original_data: window.ocrOriginalData,
+                        corrections: corrections
+                    })
+                });
+
+                const result = await response.json();
+                hideLoading();
+
+                if (result.success) {
+                    document.getElementById('results').style.display = 'none';
+                    scannedProduct = {
+                        name: 'Scanned Product',
+                        nutrition: result.data,
+                        price: null
+                    };
+                    // Ask for price
+                    askForPrice(result.data);
+                } else {
+                    showMessageBox(result.error || 'Validation failed', 'error');
+                }
+            } catch (error) {
+                hideLoading();
+                showMessageBox('Network error! Please try again.', 'error');
+            }
+        }
+
+        async function askForPrice(nutritionData) {
+            const priceHtml = `
+                <div class="card" style="max-width: 500px; margin: 30px auto; text-align: center;">
+                    <h3 style="color: var(--primary-green); margin-bottom: 15px;">Add Price (Optional)</h3>
+                    <p style="color: var(--medium-text); margin-bottom: 25px;">
+                        Enter the product price to get a value-for-money analysis
+                    </p>
+
+                    <form id="priceForm" onsubmit="submitPrice(event)" style="display: flex; flex-direction: column; gap: 15px;">
+                        <div>
+                            <label>Price ($)</label>
+                            <input type="number"
+                                   step="0.01"
+                                   name="price"
+                                   placeholder="0.00"
+                                   style="font-size: 1.2rem; text-align: center;">
+                        </div>
+
+                <div style="display: flex; gap: 10px;">
+                    <button type="submit" class="btn primary" style="flex: 1;">Continue</button>
+                    <button type="button" class="btn" onclick="submitPrice(null)" style="flex: 1;">Skip</button>
                 </div>
             </form>
         </div>
     `;
 
-<<<<<<< HEAD
-        function quickScan(barcode) {
-            document.getElementById('barcodeInput').value = barcode;
-            scanBarcode();
-        }
-=======
-    window.ocrOriginalData = originalData;
->>>>>>> 76e1e8ad
-
-    const resultsPanel = document.getElementById('resultsPanel');
-    resultsPanel.innerHTML = clarificationHtml;
-    resultsPanel.classList.add('show');
-}
-
-async function submitClarification(event) {
-    event.preventDefault();
-
-    const form = event.target;
-    const formData = new FormData(form);
-
-    const corrections = {};
-    for (const [key, value] of formData.entries()) {
-        if (value) {
-            corrections[key] = value;
-        }
-    }
-
-<<<<<<< HEAD
-        // ============================================================================
-        // MANUAL ENTRY & FORM FUNCTIONS
-        // ============================================================================
-
-        function showManualInput() {
-            console.log('showManualInput() called');
-
-            // Hide other UI elements
-            hideLoading();
-            hideResults();
-
-            const manualFormHtml = `
-                <div class="card" style="width: 100%; max-width: 100%; margin: 0; padding: 25px; background: var(--white); border-radius: 20px; box-shadow: 0 4px 20px var(--shadow);">
-                    <h3 style="color: var(--primary-green); margin-bottom: 15px; font-size: 1.4rem;">📝 Manual Nutrition Entry</h3>
-                    <p style="color: var(--medium-text); margin-bottom: 20px; font-size: 0.95rem;">Enter nutrition facts from the label</p>
-
-                    <form id="manualNutritionForm" onsubmit="submitManualEntry(event)">
-                        <div style="display: grid; grid-template-columns: repeat(auto-fit, minmax(200px, 1fr)); gap: 15px;">
-                            <div>
-                                <label>Total Fat (g) *</label>
-                                <input type="number" step="0.1" name="fat_total" class="form-input" placeholder="10.0" required>
-                            </div>
-                            <div>
-                                <label>Total Sugar (g) *</label>
-                                <input type="number" step="0.1" name="sugar_total" class="form-input" placeholder="5.0" required>
-                            </div>
-                            <div>
-                                <label>Sodium (mg) *</label>
-                                <input type="number" step="1" name="sodium" class="form-input" placeholder="500" required>
-                            </div>
-                            <div>
-                                <label>Total Carbs (g) *</label>
-                                <input type="number" step="0.1" name="carbs_total" class="form-input" placeholder="30.0" required>
-                            </div>
-                            <div>
-                                <label>Protein (g) *</label>
-                                <input type="number" step="0.1" name="protein" class="form-input" placeholder="8.0" required>
-                            </div>
-                            <div>
-                                <label>Cholesterol (mg) *</label>
-                                <input type="number" step="1" name="cholesterol" class="form-input" placeholder="20" required>
-                            </div>
-                            <div>
-                                <label>Serving Size *</label>
-                                <input type="text" name="serving_size" class="form-input" placeholder="100g" required>
-                            </div>
-                            <div>
-                                <label>Servings Per Container *</label>
-                                <input type="number" step="0.1" name="servings_per_container" class="form-input" placeholder="2" required>
-                            </div>
-                            <div>
-                                <label>Calories (optional)</label>
-                                <input type="number" step="1" name="calories" class="form-input" placeholder="250">
-                            </div>
-                            <div>
-                                <label>Saturated Fat (g)</label>
-                                <input type="number" step="0.1" name="saturated_fat" class="form-input" placeholder="2.0">
-                            </div>
-                            <div>
-                                <label>Trans Fat (g)</label>
-                                <input type="number" step="0.1" name="trans_fat" class="form-input" placeholder="0">
-                            </div>
-                            <div>
-                                <label>Dietary Fiber (g)</label>
-                                <input type="number" step="0.1" name="dietary_fiber" class="form-input" placeholder="3.0">
-                            </div>
-                        </div>
-=======
-    showLoading();
-
-    try {
-        const response = await fetch(`${API_URL}/nutrition/clarify`, {
-            method: 'POST',
-            headers: { 'Content-Type': 'application/json' },
-            body: JSON.stringify({
-                original_data: window.ocrOriginalData,
-                corrections: corrections
-            })
-        });
->>>>>>> 76e1e8ad
-
-        const result = await response.json();
-        hideLoading();
-
-<<<<<<< HEAD
-            const resultsDiv = document.getElementById('results');
-            if (!resultsDiv) {
-                console.error('ERROR: results div not found!');
-                return;
-            }
-
-            resultsDiv.innerHTML = manualFormHtml;
-            resultsDiv.style.display = 'block';
-            console.log('Manual entry form displayed successfully');
-
-            // Scroll to the form
-            setTimeout(() => {
-                resultsDiv.scrollIntoView({ behavior: 'smooth', block: 'start' });
-            }, 100);
-=======
-        if (result.success) {
-            document.getElementById('resultsPanel').classList.remove('show');
-            scannedProduct = {
-                name: 'Scanned Product',
-                nutrition: result.data,
-                price: null
-            };
-            askForPrice(result.data);
-        } else {
-            showMessageBox(result.error || 'Validation failed', 'error');
->>>>>>> 76e1e8ad
-        }
-    } catch (error) {
-        hideLoading();
-        showMessageBox('Network error! Please try again.', 'error');
-    }
-}
-
-async function askForPrice(nutritionData) {
-    const priceHtml = `
-        <div style="max-width: 500px; margin: 30px auto; text-align: center; background: var(--white); padding: 40px; border-radius: 20px; box-shadow: 0 4px 20px var(--shadow);">
-            <h3 style="color: var(--primary-green); margin-bottom: 15px; font-family: 'Playfair Display', serif; font-size: 1.8rem;">Add Price (Optional)</h3>
-            <p style="color: var(--medium-text); margin-bottom: 25px;">
-                Enter the product price to get a value-for-money analysis
-            </p>
-
-            <form id="priceForm" onsubmit="submitPrice(event)" style="display: flex; flex-direction: column; gap: 15px;">
-                <div class="form-group">
-                    <label class="form-label">Price ($)</label>
-                    <input type="number"
-                           step="0.01"
-                           name="price"
-                           class="form-input"
-                           placeholder="0.00"
-                           style="font-size: 1.2rem; text-align: center;">
-                </div>
-
-                <div style="display: flex; gap: 10px;">
-                    <button type="submit" class="btn primary" style="flex: 1;">Continue</button>
-                    <button type="button" class="btn" onclick="submitPrice(null)" style="flex: 1;">Skip</button>
-                </div>
-            </form>
-        </div>
-    `;
-
     window.pendingNutritionData = nutritionData;
 
-<<<<<<< HEAD
-            // Store in scannedProduct
-            scannedProduct = {
-                name: 'Manual Entry',
-                nutrition: nutritionData,
-                price: null
-            };
-
-            // Display nutrition facts
-            displayNutritionFacts(nutritionData);
-            showMessageBox('✓ Manual nutrition data entered successfully!', 'success');
-=======
-    const resultsPanel = document.getElementById('resultsPanel');
-    resultsPanel.innerHTML = priceHtml;
-    resultsPanel.classList.add('show');
-}
+            document.getElementById('results').innerHTML = priceHtml;
+            document.getElementById('results').style.display = 'block';
+        }
 
 async function submitPrice(event) {
     let price = null;
@@ -2609,63 +2461,21 @@
         price = price ? parseFloat(price) : null;
     }
 
-    const productData = {
-        name: scannedProduct?.name || 'Product',
-        brand: 'N/A',
-        category: 'Food',
-        price: price,
-        nutrition: window.pendingNutritionData
-    };
-
-    scannedProduct = productData;
-    await analyzeProduct();
-}
-
-// ============================================================================
-// PRODUCT ANALYSIS
-// ============================================================================
-
-function displayProduct(product) {
-    document.getElementById('productName').textContent = product.name || 'Unknown';
-    document.getElementById('productBrand').textContent = product.brand || 'Unknown';
-    document.getElementById('productCategory').textContent = product.category || 'Uncategorized';
-    document.getElementById('productPrice').textContent = product.price ? product.price.toFixed(2) : '0.00';
-
-    const grid = document.getElementById('nutritionGrid');
-    grid.innerHTML = '';
-
-    if (product.nutrition) {
-        const nutrients = [
-            { key: 'calories', label: 'Calories', unit: '' },
-            { key: 'protein', label: 'Protein', unit: 'g' },
-            { key: 'carbohydrates', label: 'Carbs', unit: 'g' },
-            { key: 'sugar', label: 'Sugar', unit: 'g' },
-            { key: 'fat', label: 'Fat', unit: 'g' },
-            { key: 'sodium', label: 'Sodium', unit: 'mg' }
-        ];
-
-        nutrients.forEach(n => {
-            const value = product.nutrition[n.key] || 0;
-            grid.innerHTML += `
-                <div class="stat-box">
-                    <span class="stat-value">${value}${n.unit}</span>
-                    <span class="stat-label">${n.label}</span>
-                </div>
-            `;
-        });
-    }
-
-    document.getElementById('resultsPanel').classList.add('show');
-    document.getElementById('analyzeBtn').disabled = false;
-}
-
-async function analyzeProduct() {
-    if (!scannedProduct) {
-        showMessageBox('Please scan a product first', 'error');
-        return;
-    }
-
-    showLoading();
+            // Build product object
+            const productData = {
+                name: scannedProduct.name,
+                brand: 'N/A',
+                category: 'Food',
+                price: price,
+                ...window.pendingNutritionData
+            };
+
+            // Now evaluate with the agent
+            await evaluateProduct(productData);
+        }
+
+        async function evaluateProduct(productData) {
+            showLoading();
 
     try {
         const response = await fetch(`${API_URL}/agent/evaluate`, {
@@ -2677,116 +2487,9 @@
         const result = await response.json();
         hideLoading();
 
-        if (response.ok) {
-            displayAIResults(result.evaluation);
-        } else {
-            showMessageBox(result.error || 'Analysis failed', 'error');
->>>>>>> 76e1e8ad
-        }
-    } catch (error) {
-        hideLoading();
-        showMessageBox('Network error during analysis', 'error');
-        console.error(error);
-    }
-}
-
-<<<<<<< HEAD
-        async function askForPrice(nutritionData) {
-            const priceHtml = `
-                <div class="card" style="width: 100%; max-width: 100%; margin: 0; padding: 25px; background: var(--white); border-radius: 20px; box-shadow: 0 4px 20px var(--shadow); text-align: center;">
-                    <h3 style="color: var(--primary-green); margin-bottom: 15px; font-size: 1.4rem;">💰 Add Price (Optional)</h3>
-                    <p style="color: var(--medium-text); margin-bottom: 20px; font-size: 0.95rem;">
-                        Enter the product price to get a value-for-money analysis
-                    </p>
-
-                    <form id="priceForm" onsubmit="submitPrice(event)" style="display: flex; flex-direction: column; gap: 15px;">
-                        <div>
-                            <label style="font-size: 1.1rem; margin-bottom: 10px; display: block;">Price ($)</label>
-                            <input type="number"
-                                   step="0.01"
-                                   name="price"
-                                   class="form-input"
-                                   placeholder="0.00"
-                                   style="font-size: 1.3rem; text-align: center; padding: 15px;">
-                        </div>
-=======
-function displayAIResults(evaluation) {
-    document.getElementById('overallScore').textContent = evaluation.overall.score + '/100';
-    document.getElementById('overallRecommendation').textContent =
-        evaluation.overall.recommendation_emoji + ' ' + evaluation.overall.recommendation;
-
-    document.getElementById('healthScore').textContent = evaluation.health_analysis.score;
-    document.getElementById('healthSummary').textContent = evaluation.health_analysis.summary;
->>>>>>> 76e1e8ad
-
-    if (evaluation.health_analysis.pros && evaluation.health_analysis.pros.length) {
-        document.getElementById('healthPros').innerHTML =
-            '<strong style="color: var(--primary-green);">✅ Benefits:</strong><ul style="margin-left: 20px; margin-top: 10px;">' +
-            evaluation.health_analysis.pros.map(p => `<li style="margin: 5px 0;">${p}</li>`).join('') +
-            '</ul>';
-    }
-
-    if (evaluation.health_analysis.cons && evaluation.health_analysis.cons.length) {
-        document.getElementById('healthCons').innerHTML =
-            '<strong style="color: #d32f2f;">⚠️ Considerations:</strong><ul style="margin-left: 20px; margin-top: 10px;">' +
-            evaluation.health_analysis.cons.map(c => `<li style="margin: 5px 0;">${c}</li>`).join('') +
-            '</ul>';
-    }
-
-<<<<<<< HEAD
-            const resultsDiv = document.getElementById('results');
-            resultsDiv.innerHTML = priceHtml;
-            resultsDiv.style.display = 'block';
-
-            // Scroll to the form
-            setTimeout(() => {
-                resultsDiv.scrollIntoView({ behavior: 'smooth', block: 'start' });
-            }, 100);
-        }
-=======
-    document.getElementById('fitnessScore').textContent = evaluation.fitness_analysis.score;
-    document.getElementById('fitnessSummary').textContent = evaluation.fitness_analysis.summary;
-    document.getElementById('fitnessBestFor').textContent = evaluation.fitness_analysis.best_for || '-';
-    document.getElementById('fitnessRec').textContent = evaluation.fitness_analysis.recommendation || '-';
->>>>>>> 76e1e8ad
-
-    document.getElementById('priceRating').textContent = evaluation.price_analysis.rating || '-';
-    document.getElementById('priceSummary').textContent = evaluation.price_analysis.summary || '-';
-
-    document.getElementById('aiResults').style.display = 'block';
-    showMessageBox('Analysis complete!', 'success');
-
-    // Send evaluation to chat interface
-    sendEvaluationToChat(evaluation);
-}
-
-// ============================================================================
-// UI UTILITY FUNCTIONS
-// ============================================================================
-
-<<<<<<< HEAD
-        async function evaluateProduct(productData) {
-            showLoading();
-            hideResults();
-=======
-function showLoading() {
-    document.getElementById('loading').classList.add('show');
-}
->>>>>>> 76e1e8ad
-
-function hideLoading() {
-    document.getElementById('loading').classList.remove('show');
-}
-
-function hideResults() {
-    document.getElementById('resultsPanel').classList.remove('show');
-    document.getElementById('aiResults').style.display = 'none';
-}
-
-<<<<<<< HEAD
                 if (result.success) {
                     displayEvaluation(result.evaluation, productData);
-                    showMessageBox('✓ Analysis complete!', 'success');
+                    showMessageBox('Analysis complete!', 'success');
                 } else {
                     showMessageBox(result.error || 'Evaluation failed', 'error');
                 }
@@ -2798,51 +2501,37 @@
 
         function displayEvaluation(evaluation, product) {
             const resultHtml = `
-                <div class="card" style="width: 100%; max-width: 100%; margin: 0; padding: 25px; background: var(--white); border-radius: 20px; box-shadow: 0 4px 20px var(--shadow);">
-                    <h2 style="color: var(--primary-green); margin-bottom: 20px; font-size: 1.5rem;">🧠 Nutrition Analysis</h2>
-
-                    <div style="background: var(--mint); padding: 15px; border-radius: 10px; margin-bottom: 20px;">
-                        <h3 style="color: var(--primary-green); margin-bottom: 8px; font-size: 1.1rem;">${product.name || 'Product'}</h3>
-                        ${product.price ? `<p style="color: var(--medium-text); font-size: 0.95rem;">Price: $${product.price.toFixed(2)}</p>` : ''}
+                <div class="card">
+                    <h2 style="color: var(--primary-green); margin-bottom: 25px;">Nutrition Analysis</h2>
+
+                    <div style="background: var(--bg-color); padding: 20px; border-radius: 12px; margin-bottom: 25px;">
+                        <h3 style="color: var(--primary-text); margin-bottom: 10px;">${product.name || 'Product'}</h3>
+                        ${product.price ? `<p style="color: var(--medium-text);">Price: $${product.price.toFixed(2)}</p>` : ''}
                     </div>
 
-                    <div style="white-space: pre-wrap; line-height: 1.7; color: var(--dark-text); font-size: 0.95rem;">
+                    <div style="white-space: pre-wrap; line-height: 1.8; color: var(--primary-text);">
                         ${evaluation.summary || evaluation}
                     </div>
 
-                    <button class="btn primary" onclick="resetScanner()" style="margin-top: 20px; width: 100%;">
+                    <button class="btn primary" onclick="resetScanner()" style="margin-top: 25px; width: 100%;">
                         Scan Another Product
                     </button>
                 </div>
             `;
 
-            const resultsDiv = document.getElementById('results');
-            resultsDiv.innerHTML = resultHtml;
-            resultsDiv.style.display = 'block';
-
-            // Scroll to the results
-            setTimeout(() => {
-                resultsDiv.scrollIntoView({ behavior: 'smooth', block: 'start' });
-            }, 100);
+            document.getElementById('results').innerHTML = resultHtml;
+            document.getElementById('results').style.display = 'block';
         }
 
         function resetScanner() {
             document.getElementById('results').style.display = 'none';
             document.getElementById('results').innerHTML = '';
             document.getElementById('imagePreview').innerHTML = '';
-            const imageInput = document.getElementById('imageInput');
-            if (imageInput) imageInput.value = '';
+            document.getElementById('imageInput').value = '';
             scannedProduct = null;
             window.ocrOriginalData = null;
             window.pendingNutritionData = null;
         }
-=======
-function showMessageBox(message, type) {
-    const box = document.getElementById('messageBox');
-    box.textContent = message;
-    box.className = `message show ${type}`;
-    setTimeout(() => box.classList.remove('show'), 5000);
-}
 
 // ============================================================================
 // AI CHAT FUNCTIONS
@@ -2868,7 +2557,6 @@
     const bubble = document.createElement('div');
     bubble.className = 'chat-bubble';
     bubble.innerHTML = parseMarkdown(message);
->>>>>>> 76e1e8ad
 
     messageDiv.appendChild(avatar);
     messageDiv.appendChild(bubble);
